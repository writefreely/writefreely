/*
 * Copyright © 2019 A Bunch Tell LLC.
 *
 * This file is part of WriteFreely.
 *
 * WriteFreely is free software: you can redistribute it and/or modify
 * it under the terms of the GNU Affero General Public License, included
 * in the LICENSE file in this source code package.
 */

// Package migrations contains database migrations for WriteFreely
package migrations

import (
	"database/sql"

	"github.com/writeas/web-core/log"
)

// TODO: refactor to use the datastore struct from writefreely pkg
type datastore struct {
	*sql.DB
	driverName string
}

func NewDatastore(db *sql.DB, dn string) *datastore {
	return &datastore{db, dn}
}

// TODO: use these consts from writefreely pkg
const (
	driverMySQL  = "mysql"
	driverSQLite = "sqlite3"
)

type Migration interface {
	Description() string
	Migrate(db *datastore) error
}

type migration struct {
	description string
	migrate     func(db *datastore) error
}

func New(d string, fn func(db *datastore) error) Migration {
	return &migration{d, fn}
}

func (m *migration) Description() string {
	return m.description
}

func (m *migration) Migrate(db *datastore) error {
	return m.migrate(db)
}

var migrations = []Migration{
	New("support user invites", supportUserInvites),                 // -> V1 (v0.8.0)
	New("support dynamic instance pages", supportInstancePages),     // V1 -> V2 (v0.9.0)
	New("support users suspension", supportUserStatus),              // V2 -> V3 (v0.11.0)
	New("support oauth", oauth),                                     // V3 -> V4
	New("support slack oauth", oauthSlack),                          // V4 -> v5
	New("support ActivityPub mentions", supportActivityPubMentions), // V5 -> V6
<<<<<<< HEAD
	New("support oauth attach", oauthAttach),                        // V6 -> V7 (v0.12.0)
	New("optimize drafts retrieval", optimizeDrafts),                // V7 -> V8
=======
	New("support oauth attach", oauthAttach),                        // V6 -> V7
	New("support oauth via invite", oauthInvites),                   // V7 -> V8 (v0.12.0)
>>>>>>> 99d86a74
}

// CurrentVer returns the current migration version the application is on
func CurrentVer() int {
	return len(migrations)
}

func SetInitialMigrations(db *datastore) error {
	// Included schema files represent changes up to V1, so note that in the database
	_, err := db.Exec("INSERT INTO appmigrations (version, migrated, result) VALUES (?, "+db.now()+", ?)", 1, "")
	if err != nil {
		return err
	}
	return nil
}

func Migrate(db *datastore) error {
	var version int
	var err error
	if db.tableExists("appmigrations") {
		err = db.QueryRow("SELECT MAX(version) FROM appmigrations").Scan(&version)
	} else {
		log.Info("Initializing appmigrations table...")
		version = 0
		_, err = db.Exec(`CREATE TABLE appmigrations (
			version ` + db.typeInt() + ` NOT NULL,
			migrated ` + db.typeDateTime() + ` NOT NULL,
			result ` + db.typeText() + ` NOT NULL
		) ` + db.engine() + `;`)
		if err != nil {
			return err
		}
	}

	if len(migrations[version:]) > 0 {
		for i, m := range migrations[version:] {
			curVer := version + i + 1
			log.Info("Migrating to V%d: %s", curVer, m.Description())
			err = m.Migrate(db)
			if err != nil {
				return err
			}

			// Update migrations table
			_, err = db.Exec("INSERT INTO appmigrations (version, migrated, result) VALUES (?, "+db.now()+", ?)", curVer, "")
			if err != nil {
				return err
			}
		}
	} else {
		log.Info("Database up-to-date. No migrations to run.")
	}

	return nil
}

func (db *datastore) tableExists(t string) bool {
	var dummy string
	var err error
	if db.driverName == driverSQLite {
		err = db.QueryRow("SELECT name FROM sqlite_master WHERE type = 'table' AND name = ?", t).Scan(&dummy)
	} else {
		err = db.QueryRow("SHOW TABLES LIKE '" + t + "'").Scan(&dummy)
	}
	switch {
	case err == sql.ErrNoRows:
		return false
	case err != nil:
		log.Error("Couldn't SHOW TABLES: %v", err)
		return false
	}

	return true
}<|MERGE_RESOLUTION|>--- conflicted
+++ resolved
@@ -62,13 +62,9 @@
 	New("support oauth", oauth),                                     // V3 -> V4
 	New("support slack oauth", oauthSlack),                          // V4 -> v5
 	New("support ActivityPub mentions", supportActivityPubMentions), // V5 -> V6
-<<<<<<< HEAD
-	New("support oauth attach", oauthAttach),                        // V6 -> V7 (v0.12.0)
-	New("optimize drafts retrieval", optimizeDrafts),                // V7 -> V8
-=======
 	New("support oauth attach", oauthAttach),                        // V6 -> V7
 	New("support oauth via invite", oauthInvites),                   // V7 -> V8 (v0.12.0)
->>>>>>> 99d86a74
+	New("optimize drafts retrieval", optimizeDrafts),                // V8 -> V9
 }
 
 // CurrentVer returns the current migration version the application is on
