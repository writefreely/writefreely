/*
 * Copyright © 2019 A Bunch Tell LLC.
 *
 * This file is part of WriteFreely.
 *
 * WriteFreely is free software: you can redistribute it and/or modify
 * it under the terms of the GNU Affero General Public License, included
 * in the LICENSE file in this source code package.
 */

// Package migrations contains database migrations for WriteFreely
package migrations

import (
	"database/sql"

	"github.com/writeas/web-core/log"
)

// TODO: refactor to use the datastore struct from writefreely pkg
type datastore struct {
	*sql.DB
	driverName string
}

func NewDatastore(db *sql.DB, dn string) *datastore {
	return &datastore{db, dn}
}

// TODO: use these consts from writefreely pkg
const (
	driverMySQL  = "mysql"
	driverSQLite = "sqlite3"
)

type Migration interface {
	Description() string
	Migrate(db *datastore) error
}

type migration struct {
	description string
	migrate     func(db *datastore) error
}

func New(d string, fn func(db *datastore) error) Migration {
	return &migration{d, fn}
}

func (m *migration) Description() string {
	return m.description
}

func (m *migration) Migrate(db *datastore) error {
	return m.migrate(db)
}

var migrations = []Migration{
<<<<<<< HEAD
	New("support user invites", supportUserInvites),             // -> V1 (v0.8.0)
	New("support dynamic instance pages", supportInstancePages), // V1 -> V2 (v0.9.0)
	New("support users suspension", supportUserStatus),          // V2 -> V3 (v0.11.0)
	New("support oauth", oauth),                                 // V3 -> V4
	New("support slack oauth", oauthSlack),                      // V4 -> v5
	New("support oauth attach", oauthAttach),                    // V5 -> V6
=======
	New("support user invites", supportUserInvites),                 // -> V1 (v0.8.0)
	New("support dynamic instance pages", supportInstancePages),     // V1 -> V2 (v0.9.0)
	New("support users suspension", supportUserStatus),              // V2 -> V3 (v0.11.0)
	New("support oauth", oauth),                                     // V3 -> V4
	New("support slack oauth", oauthSlack),                          // V4 -> v5
	New("support ActivityPub mentions", supportActivityPubMentions), // V5 -> V6 (v0.12.0)
>>>>>>> 9fb12eea
}

// CurrentVer returns the current migration version the application is on
func CurrentVer() int {
	return len(migrations)
}

func SetInitialMigrations(db *datastore) error {
	// Included schema files represent changes up to V1, so note that in the database
	_, err := db.Exec("INSERT INTO appmigrations (version, migrated, result) VALUES (?, "+db.now()+", ?)", 1, "")
	if err != nil {
		return err
	}
	return nil
}

func Migrate(db *datastore) error {
	var version int
	var err error
	if db.tableExists("appmigrations") {
		err = db.QueryRow("SELECT MAX(version) FROM appmigrations").Scan(&version)
	} else {
		log.Info("Initializing appmigrations table...")
		version = 0
		_, err = db.Exec(`CREATE TABLE appmigrations (
			version ` + db.typeInt() + ` NOT NULL,
			migrated ` + db.typeDateTime() + ` NOT NULL,
			result ` + db.typeText() + ` NOT NULL
		) ` + db.engine() + `;`)
		if err != nil {
			return err
		}
	}

	if len(migrations[version:]) > 0 {
		for i, m := range migrations[version:] {
			curVer := version + i + 1
			log.Info("Migrating to V%d: %s", curVer, m.Description())
			err = m.Migrate(db)
			if err != nil {
				return err
			}

			// Update migrations table
			_, err = db.Exec("INSERT INTO appmigrations (version, migrated, result) VALUES (?, "+db.now()+", ?)", curVer, "")
			if err != nil {
				return err
			}
		}
	} else {
		log.Info("Database up-to-date. No migrations to run.")
	}

	return nil
}

func (db *datastore) tableExists(t string) bool {
	var dummy string
	var err error
	if db.driverName == driverSQLite {
		err = db.QueryRow("SELECT name FROM sqlite_master WHERE type = 'table' AND name = ?", t).Scan(&dummy)
	} else {
		err = db.QueryRow("SHOW TABLES LIKE '" + t + "'").Scan(&dummy)
	}
	switch {
	case err == sql.ErrNoRows:
		return false
	case err != nil:
		log.Error("Couldn't SHOW TABLES: %v", err)
		return false
	}

	return true
}<|MERGE_RESOLUTION|>--- conflicted
+++ resolved
@@ -56,21 +56,13 @@
 }
 
 var migrations = []Migration{
-<<<<<<< HEAD
-	New("support user invites", supportUserInvites),             // -> V1 (v0.8.0)
-	New("support dynamic instance pages", supportInstancePages), // V1 -> V2 (v0.9.0)
-	New("support users suspension", supportUserStatus),          // V2 -> V3 (v0.11.0)
-	New("support oauth", oauth),                                 // V3 -> V4
-	New("support slack oauth", oauthSlack),                      // V4 -> v5
-	New("support oauth attach", oauthAttach),                    // V5 -> V6
-=======
 	New("support user invites", supportUserInvites),                 // -> V1 (v0.8.0)
 	New("support dynamic instance pages", supportInstancePages),     // V1 -> V2 (v0.9.0)
 	New("support users suspension", supportUserStatus),              // V2 -> V3 (v0.11.0)
 	New("support oauth", oauth),                                     // V3 -> V4
 	New("support slack oauth", oauthSlack),                          // V4 -> v5
 	New("support ActivityPub mentions", supportActivityPubMentions), // V5 -> V6 (v0.12.0)
->>>>>>> 9fb12eea
+	New("support oauth attach", oauthAttach),                        // V6 -> V7
 }
 
 // CurrentVer returns the current migration version the application is on
