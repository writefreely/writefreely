--- conflicted
+++ resolved
@@ -11,14 +11,10 @@
 package writefreely
 
 import (
-<<<<<<< HEAD
 	"encoding/json"
 	"io/ioutil"
 	"net/http"
 	"strings"
-=======
-	"net/http"
->>>>>>> bd99044e
 
 	"github.com/writeas/go-webfinger"
 	"github.com/writeas/impart"
