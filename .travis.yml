language: go

go:
<<<<<<< HEAD
  - "1.12.x"
=======
  - "1.13.x"
>>>>>>> fec0eb2a

env:
  - GO111MODULE=on

script: make ci<|MERGE_RESOLUTION|>--- conflicted
+++ resolved
@@ -1,11 +1,7 @@
 language: go
 
 go:
-<<<<<<< HEAD
-  - "1.12.x"
-=======
   - "1.13.x"
->>>>>>> fec0eb2a
 
 env:
   - GO111MODULE=on
