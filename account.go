/*
 * Copyright © 2018-2019 A Bunch Tell LLC.
 *
 * This file is part of WriteFreely.
 *
 * WriteFreely is free software: you can redistribute it and/or modify
 * it under the terms of the GNU Affero General Public License, included
 * in the LICENSE file in this source code package.
 */

package writefreely

import (
	"encoding/json"
	"fmt"
	"html/template"
	"net/http"
	"regexp"
	"strings"
	"sync"
	"time"

	"github.com/gorilla/mux"
	"github.com/gorilla/sessions"
	"github.com/guregu/null/zero"
	"github.com/writeas/impart"
	"github.com/writeas/web-core/auth"
	"github.com/writeas/web-core/data"
	"github.com/writeas/web-core/log"
	"github.com/writeas/writefreely/author"
	"github.com/writeas/writefreely/config"
	"github.com/writeas/writefreely/page"
)

type (
	userSettings struct {
		Username string `schema:"username" json:"username"`
		Email    string `schema:"email" json:"email"`
		NewPass  string `schema:"new-pass" json:"new_pass"`
		OldPass  string `schema:"current-pass" json:"current_pass"`
		IsLogOut bool   `schema:"logout" json:"logout"`
	}

	UserPage struct {
		page.StaticPage

		PageTitle string
		Separator template.HTML
		IsAdmin   bool
		CanInvite bool
	}
)

func NewUserPage(app *App, r *http.Request, u *User, title string, flashes []string) *UserPage {
	up := &UserPage{
		StaticPage: pageForReq(app, r),
		PageTitle:  title,
	}
	up.Username = u.Username
	up.Flashes = flashes
	up.Path = r.URL.Path
	up.IsAdmin = u.IsAdmin()
	up.CanInvite = canUserInvite(app.cfg, up.IsAdmin)
	return up
}

func canUserInvite(cfg *config.Config, isAdmin bool) bool {
	return cfg.App.UserInvites != "" &&
		(isAdmin || cfg.App.UserInvites != "admin")
}

func (up *UserPage) SetMessaging(u *User) {
	//up.NeedsAuth = app.db.DoesUserNeedAuth(u.ID)
}

const (
	loginAttemptExpiration = 3 * time.Second
)

var actuallyUsernameReg = regexp.MustCompile("username is actually ([a-z0-9\\-]+)\\. Please try that, instead")

func apiSignup(app *App, w http.ResponseWriter, r *http.Request) error {
	_, err := signup(app, w, r)
	return err
}

func signup(app *App, w http.ResponseWriter, r *http.Request) (*AuthUser, error) {
	reqJSON := IsJSON(r)

	// Get params
	var ur userRegistration
	if reqJSON {
		decoder := json.NewDecoder(r.Body)
		err := decoder.Decode(&ur)
		if err != nil {
			log.Error("Couldn't parse signup JSON request: %v\n", err)
			return nil, ErrBadJSON
		}
	} else {
		// Check if user is already logged in
		u := getUserSession(app, r)
		if u != nil {
			return &AuthUser{User: u}, nil
		}

		err := r.ParseForm()
		if err != nil {
			log.Error("Couldn't parse signup form request: %v\n", err)
			return nil, ErrBadFormData
		}

		err = app.formDecoder.Decode(&ur, r.PostForm)
		if err != nil {
			log.Error("Couldn't decode signup form request: %v\n", err)
			return nil, ErrBadFormData
		}
	}

	return signupWithRegistration(app, ur, w, r)
}

func signupWithRegistration(app *App, signup userRegistration, w http.ResponseWriter, r *http.Request) (*AuthUser, error) {
	reqJSON := IsJSON(r)

	// Validate required params (alias)
	if signup.Alias == "" {
		return nil, impart.HTTPError{http.StatusBadRequest, "A username is required."}
	}
	if signup.Pass == "" {
		return nil, impart.HTTPError{http.StatusBadRequest, "A password is required."}
	}
	var desiredUsername string
	if signup.Normalize {
		// With this option we simply conform the username to what we expect
		// without complaining. Since they might've done something funny, like
		// enter: write.as/Way Out There, we'll use their raw input for the new
		// collection name and sanitize for the slug / username.
		desiredUsername = signup.Alias
		signup.Alias = getSlug(signup.Alias, "")
	}
	if !author.IsValidUsername(app.cfg, signup.Alias) {
		// Ensure the username is syntactically correct.
		return nil, impart.HTTPError{http.StatusPreconditionFailed, "Username is reserved or isn't valid. It must be at least 3 characters long, and can only include letters, numbers, and hyphens."}
	}

	// Handle empty optional params
	// TODO: remove this var
	createdWithPass := true
	hashedPass, err := auth.HashPass([]byte(signup.Pass))
	if err != nil {
		return nil, impart.HTTPError{http.StatusInternalServerError, "Could not create password hash."}
	}

	// Create struct to insert
	u := &User{
		Username:   signup.Alias,
		HashedPass: hashedPass,
		HasPass:    createdWithPass,
		Email:      prepareUserEmail(signup.Email, app.keys.EmailKey),
		Created:    time.Now().Truncate(time.Second).UTC(),
	}

	// Create actual user
	if err := app.db.CreateUser(app.cfg, u, desiredUsername); err != nil {
		return nil, err
	}

	// Log invite if needed
	if signup.InviteCode != "" {
		cu, err := app.db.GetUserForAuth(signup.Alias)
		if err != nil {
			return nil, err
		}
		err = app.db.CreateInvitedUser(signup.InviteCode, cu.ID)
		if err != nil {
			return nil, err
		}
	}

	// Add back unencrypted data for response
	if signup.Email != "" {
		u.Email.String = signup.Email
	}

	resUser := &AuthUser{
		User: u,
	}
	if !createdWithPass {
		resUser.Password = signup.Pass
	}
	title := signup.Alias
	if signup.Normalize {
		title = desiredUsername
	}
	resUser.Collections = &[]Collection{
		{
			Alias: signup.Alias,
			Title: title,
		},
	}

	var token string
	if reqJSON && !signup.Web {
		token, err = app.db.GetAccessToken(u.ID)
		if err != nil {
			return nil, impart.HTTPError{http.StatusInternalServerError, "Could not create access token. Try re-authenticating."}
		}
		resUser.AccessToken = token
	} else {
		session, err := app.sessionStore.Get(r, cookieName)
		if err != nil {
			// The cookie should still save, even if there's an error.
			// Source: https://github.com/gorilla/sessions/issues/16#issuecomment-143642144
			log.Error("Session: %v; ignoring", err)
		}
		session.Values[cookieUserVal] = resUser.User.Cookie()
		err = session.Save(r, w)
		if err != nil {
			log.Error("Couldn't save session: %v", err)
			return nil, err
		}
	}
	if reqJSON {
		return resUser, impart.WriteSuccess(w, resUser, http.StatusCreated)
	}

	return resUser, nil
}

func viewLogout(app *App, w http.ResponseWriter, r *http.Request) error {
	session, err := app.sessionStore.Get(r, cookieName)
	if err != nil {
		return ErrInternalCookieSession
	}

	// Ensure user has an email or password set before they go, so they don't
	// lose access to their account.
	val := session.Values[cookieUserVal]
	var u = &User{}
	var ok bool
	if u, ok = val.(*User); !ok {
		log.Error("Error casting user object on logout. Vals: %+v Resetting cookie.", session.Values)

		err = session.Save(r, w)
		if err != nil {
			log.Error("Couldn't save session on logout: %v", err)
			return impart.HTTPError{http.StatusInternalServerError, "Unable to save cookie session."}
		}

		return impart.HTTPError{http.StatusFound, "/"}
	}

	u, err = app.db.GetUserByID(u.ID)
	if err != nil && err != ErrUserNotFound {
		return impart.HTTPError{http.StatusInternalServerError, "Unable to fetch user information."}
	}

	session.Options.MaxAge = -1

	err = session.Save(r, w)
	if err != nil {
		log.Error("Couldn't save session on logout: %v", err)
		return impart.HTTPError{http.StatusInternalServerError, "Unable to save cookie session."}
	}

	return impart.HTTPError{http.StatusFound, "/"}
}

func handleAPILogout(app *App, w http.ResponseWriter, r *http.Request) error {
	accessToken := r.Header.Get("Authorization")
	if accessToken == "" {
		return ErrNoAccessToken
	}
	t := auth.GetToken(accessToken)
	if len(t) == 0 {
		return ErrNoAccessToken
	}
	err := app.db.DeleteToken(t)
	if err != nil {
		return err
	}
	return impart.HTTPError{Status: http.StatusNoContent}
}

func viewLogin(app *App, w http.ResponseWriter, r *http.Request) error {
	var earlyError string
	oneTimeToken := r.FormValue("with")
	if oneTimeToken != "" {
		log.Info("Calling login with one-time token.")
		err := login(app, w, r)
		if err != nil {
			log.Info("Received error: %v", err)
			earlyError = fmt.Sprintf("%s", err)
		}
	}

	session, err := app.sessionStore.Get(r, cookieName)
	if err != nil {
		// Ignore this
		log.Error("Unable to get session; ignoring: %v", err)
	}

	p := &struct {
		page.StaticPage
		To            string
		Message       template.HTML
		Flashes       []template.HTML
		LoginUsername string
		OauthSlack    bool
		OauthWriteAs  bool
	}{
		pageForReq(app, r),
		r.FormValue("to"),
		template.HTML(""),
		[]template.HTML{},
		getTempInfo(app, "login-user", r, w),
		app.Config().SlackOauth.ClientID != "",
		app.Config().WriteAsOauth.ClientID != "",
	}

	if earlyError != "" {
		p.Flashes = append(p.Flashes, template.HTML(earlyError))
	}

	// Display any error messages
	flashes, _ := getSessionFlashes(app, w, r, session)
	for _, flash := range flashes {
		p.Flashes = append(p.Flashes, template.HTML(flash))
	}
	err = pages["login.tmpl"].ExecuteTemplate(w, "base", p)
	if err != nil {
		log.Error("Unable to render login: %v", err)
		return err
	}
	return nil
}

func webLogin(app *App, w http.ResponseWriter, r *http.Request) error {
	err := login(app, w, r)
	if err != nil {
		username := r.FormValue("alias")
		// Login request was unsuccessful; save the error in the session and redirect them
		if err, ok := err.(impart.HTTPError); ok {
			session, _ := app.sessionStore.Get(r, cookieName)
			if session != nil {
				session.AddFlash(err.Message)
				session.Save(r, w)
			}

			if m := actuallyUsernameReg.FindStringSubmatch(err.Message); len(m) > 0 {
				// Retain fixed username recommendation for the login form
				username = m[1]
			}
		}

		// Pass along certain information
		saveTempInfo(app, "login-user", username, r, w)

		// Retain post-login URL if one was given
		redirectTo := "/login"
		postLoginRedirect := r.FormValue("to")
		if postLoginRedirect != "" {
			redirectTo += "?to=" + postLoginRedirect
		}

		log.Error("Unable to login: %v", err)
		return impart.HTTPError{http.StatusTemporaryRedirect, redirectTo}
	}

	return nil
}

var loginAttemptUsers = sync.Map{}

func login(app *App, w http.ResponseWriter, r *http.Request) error {
	reqJSON := IsJSON(r)
	oneTimeToken := r.FormValue("with")
	verbose := r.FormValue("all") == "true" || r.FormValue("verbose") == "1" || r.FormValue("verbose") == "true" || (reqJSON && oneTimeToken != "")

	redirectTo := r.FormValue("to")
	if redirectTo == "" {
		if app.cfg.App.SingleUser {
			redirectTo = "/me/new"
		} else {
			redirectTo = "/"
		}
	}

	var u *User
	var err error
	var signin userCredentials

	// Log in with one-time token if one is given
	if oneTimeToken != "" {
		log.Info("Login: Logging user in via token.")
		userID := app.db.GetUserID(oneTimeToken)
		if userID == -1 {
			log.Error("Login: Got user -1 from token")
			err := ErrBadAccessToken
			err.Message = "Expired or invalid login code."
			return err
		}
		log.Info("Login: Found user %d.", userID)

		u, err = app.db.GetUserByID(userID)
		if err != nil {
			log.Error("Unable to fetch user on one-time token login: %v", err)
			return impart.HTTPError{http.StatusInternalServerError, "There was an error retrieving the user you want."}
		}
		log.Info("Login: Got user via token")
	} else {
		// Get params
		if reqJSON {
			decoder := json.NewDecoder(r.Body)
			err := decoder.Decode(&signin)
			if err != nil {
				log.Error("Couldn't parse signin JSON request: %v\n", err)
				return ErrBadJSON
			}
		} else {
			err := r.ParseForm()
			if err != nil {
				log.Error("Couldn't parse signin form request: %v\n", err)
				return ErrBadFormData
			}

			err = app.formDecoder.Decode(&signin, r.PostForm)
			if err != nil {
				log.Error("Couldn't decode signin form request: %v\n", err)
				return ErrBadFormData
			}
		}

		log.Info("Login: Attempting login for '%s'", signin.Alias)

		// Validate required params (all)
		if signin.Alias == "" {
			msg := "Parameter `alias` required."
			if signin.Web {
				msg = "A username is required."
			}
			return impart.HTTPError{http.StatusBadRequest, msg}
		}
		if !signin.EmailLogin && signin.Pass == "" {
			msg := "Parameter `pass` required."
			if signin.Web {
				msg = "A password is required."
			}
			return impart.HTTPError{http.StatusBadRequest, msg}
		}

		// Prevent excessive login attempts on the same account
		// Skip this check in dev environment
		if !app.cfg.Server.Dev {
			now := time.Now()
			attemptExp, att := loginAttemptUsers.LoadOrStore(signin.Alias, now.Add(loginAttemptExpiration))
			if att {
				if attemptExpTime, ok := attemptExp.(time.Time); ok {
					if attemptExpTime.After(now) {
						// This user attempted previously, and the period hasn't expired yet
						return impart.HTTPError{http.StatusTooManyRequests, "You're doing that too much."}
					} else {
						// This user attempted previously, but the time expired; free up space
						loginAttemptUsers.Delete(signin.Alias)
					}
				} else {
					log.Error("Unable to cast expiration to time")
				}
			}
		}

		// Retrieve password
		u, err = app.db.GetUserForAuth(signin.Alias)
		if err != nil {
			log.Info("Unable to getUserForAuth on %s: %v", signin.Alias, err)
			if strings.IndexAny(signin.Alias, "@") > 0 {
				log.Info("Suggesting: %s", ErrUserNotFoundEmail.Message)
				return ErrUserNotFoundEmail
			}
			return err
		}
		// Authenticate
		if u.Email.String == "" {
			// User has no email set, so check if they haven't added a password, either,
			// so we can return a more helpful error message.
			if hasPass, _ := app.db.IsUserPassSet(u.ID); !hasPass {
				log.Info("Tried logging in to %s, but no password or email.", signin.Alias)
				return impart.HTTPError{http.StatusPreconditionFailed, "This user never added a password or email address. Please contact us for help."}
			}
		}
		if !auth.Authenticated(u.HashedPass, []byte(signin.Pass)) {
			return impart.HTTPError{http.StatusUnauthorized, "Incorrect password."}
		}
	}

	if reqJSON && !signin.Web {
		var token string
		if r.Header.Get("User-Agent") == "" {
			// Get last created token when User-Agent is empty
			token = app.db.FetchLastAccessToken(u.ID)
			if token == "" {
				token, err = app.db.GetAccessToken(u.ID)
			}
		} else {
			token, err = app.db.GetAccessToken(u.ID)
		}
		if err != nil {
			log.Error("Login: Unable to create access token: %v", err)
			return impart.HTTPError{http.StatusInternalServerError, "Could not create access token. Try re-authenticating."}
		}
		resUser := getVerboseAuthUser(app, token, u, verbose)
		return impart.WriteSuccess(w, resUser, http.StatusOK)
	}

	session, err := app.sessionStore.Get(r, cookieName)
	if err != nil {
		// The cookie should still save, even if there's an error.
		log.Error("Login: Session: %v; ignoring", err)
	}

	// Remove unwanted data
	session.Values[cookieUserVal] = u.Cookie()
	err = session.Save(r, w)
	if err != nil {
		log.Error("Login: Couldn't save session: %v", err)
		// TODO: return error
	}

	// Send success
	if reqJSON {
		return impart.WriteSuccess(w, &AuthUser{User: u}, http.StatusOK)
	}
	log.Info("Login: Redirecting to %s", redirectTo)
	w.Header().Set("Location", redirectTo)
	w.WriteHeader(http.StatusFound)
	return nil
}

func getVerboseAuthUser(app *App, token string, u *User, verbose bool) *AuthUser {
	resUser := &AuthUser{
		AccessToken: token,
		User:        u,
	}

	// Fetch verbose user data if requested
	if verbose {
		posts, err := app.db.GetUserPosts(u)
		if err != nil {
			log.Error("Login: Unable to get user posts: %v", err)
		}
		colls, err := app.db.GetCollections(u, app.cfg.App.Host)
		if err != nil {
			log.Error("Login: Unable to get user collections: %v", err)
		}
		passIsSet, err := app.db.IsUserPassSet(u.ID)
		if err != nil {
			// TODO: correct error meesage
			log.Error("Login: Unable to get user collections: %v", err)
		}

		resUser.Posts = posts
		resUser.Collections = colls
		resUser.User.HasPass = passIsSet
	}
	return resUser
}

func viewExportOptions(app *App, u *User, w http.ResponseWriter, r *http.Request) error {
	// Fetch extra user data
	p := NewUserPage(app, r, u, "Export", nil)

	showUserPage(w, "export", p)
	return nil
}

func viewExportPosts(app *App, w http.ResponseWriter, r *http.Request) ([]byte, string, error) {
	var filename string
	var u = &User{}
	reqJSON := IsJSON(r)
	if reqJSON {
		// Use given Authorization header
		accessToken := r.Header.Get("Authorization")
		if accessToken == "" {
			return nil, filename, ErrNoAccessToken
		}

		userID := app.db.GetUserID(accessToken)
		if userID == -1 {
			return nil, filename, ErrBadAccessToken
		}

		var err error
		u, err = app.db.GetUserByID(userID)
		if err != nil {
			return nil, filename, impart.HTTPError{http.StatusInternalServerError, "Unable to retrieve requested user."}
		}
	} else {
		// Use user cookie
		session, err := app.sessionStore.Get(r, cookieName)
		if err != nil {
			// The cookie should still save, even if there's an error.
			log.Error("Session: %v; ignoring", err)
		}

		val := session.Values[cookieUserVal]
		var ok bool
		if u, ok = val.(*User); !ok {
			return nil, filename, ErrNotLoggedIn
		}
	}

	filename = u.Username + "-posts-" + time.Now().Truncate(time.Second).UTC().Format("200601021504")

	// Fetch data we're exporting
	var err error
	var data []byte
	posts, err := app.db.GetUserPosts(u)
	if err != nil {
		return data, filename, err
	}

	// Export as CSV
	if strings.HasSuffix(r.URL.Path, ".csv") {
		data = exportPostsCSV(app.cfg.App.Host, u, posts)
		return data, filename, err
	}
	if strings.HasSuffix(r.URL.Path, ".zip") {
		data = exportPostsZip(u, posts)
		return data, filename, err
	}

	if r.FormValue("pretty") == "1" {
		data, err = json.MarshalIndent(posts, "", "\t")
	} else {
		data, err = json.Marshal(posts)
	}
	return data, filename, err
}

func viewExportFull(app *App, w http.ResponseWriter, r *http.Request) ([]byte, string, error) {
	var err error
	filename := ""
	u := getUserSession(app, r)
	if u == nil {
		return nil, filename, ErrNotLoggedIn
	}
	filename = u.Username + "-" + time.Now().Truncate(time.Second).UTC().Format("200601021504")

	exportUser := compileFullExport(app, u)

	var data []byte
	if r.FormValue("pretty") == "1" {
		data, err = json.MarshalIndent(exportUser, "", "\t")
	} else {
		data, err = json.Marshal(exportUser)
	}
	return data, filename, err
}

func viewMeAPI(app *App, w http.ResponseWriter, r *http.Request) error {
	reqJSON := IsJSON(r)
	uObj := struct {
		ID       int64  `json:"id,omitempty"`
		Username string `json:"username,omitempty"`
	}{}
	var err error

	if reqJSON {
		_, uObj.Username, err = app.db.GetUserDataFromToken(r.Header.Get("Authorization"))
		if err != nil {
			return err
		}
	} else {
		u := getUserSession(app, r)
		if u == nil {
			return impart.WriteSuccess(w, uObj, http.StatusOK)
		}
		uObj.Username = u.Username
	}

	return impart.WriteSuccess(w, uObj, http.StatusOK)
}

func viewMyPostsAPI(app *App, u *User, w http.ResponseWriter, r *http.Request) error {
	reqJSON := IsJSON(r)
	if !reqJSON {
		return ErrBadRequestedType
	}

	var err error
	p := GetPostsCache(u.ID)
	if p == nil {
		userPostsCache.Lock()
		if userPostsCache.users[u.ID].ready == nil {
			userPostsCache.users[u.ID] = postsCacheItem{ready: make(chan struct{})}
			userPostsCache.Unlock()

			p, err = app.db.GetUserPosts(u)
			if err != nil {
				return err
			}

			CachePosts(u.ID, p)
		} else {
			userPostsCache.Unlock()

			<-userPostsCache.users[u.ID].ready
			p = GetPostsCache(u.ID)
		}
	}

	return impart.WriteSuccess(w, p, http.StatusOK)
}

func viewMyCollectionsAPI(app *App, u *User, w http.ResponseWriter, r *http.Request) error {
	reqJSON := IsJSON(r)
	if !reqJSON {
		return ErrBadRequestedType
	}

	p, err := app.db.GetCollections(u, app.cfg.App.Host)
	if err != nil {
		return err
	}

	return impart.WriteSuccess(w, p, http.StatusOK)
}

func viewArticles(app *App, u *User, w http.ResponseWriter, r *http.Request) error {
	p, err := app.db.GetAnonymousPosts(u)
	if err != nil {
		log.Error("unable to fetch anon posts: %v", err)
	}
	// nil-out AnonymousPosts slice for easy detection in the template
	if p != nil && len(*p) == 0 {
		p = nil
	}

	f, err := getSessionFlashes(app, w, r, nil)
	if err != nil {
		log.Error("unable to fetch flashes: %v", err)
	}

	c, err := app.db.GetPublishableCollections(u, app.cfg.App.Host)
	if err != nil {
		log.Error("unable to fetch collections: %v", err)
	}

	silenced, err := app.db.IsUserSilenced(u.ID)
	if err != nil {
		log.Error("view articles: %v", err)
	}
	d := struct {
		*UserPage
		AnonymousPosts *[]PublicPost
		Collections    *[]Collection
		Silenced       bool
	}{
		UserPage:       NewUserPage(app, r, u, u.Username+"'s Posts", f),
		AnonymousPosts: p,
		Collections:    c,
		Silenced:       silenced,
	}
	d.UserPage.SetMessaging(u)
	w.Header().Set("Cache-Control", "no-cache, no-store, must-revalidate")
	w.Header().Set("Expires", "Thu, 04 Oct 1990 20:00:00 GMT")
	showUserPage(w, "articles", d)

	return nil
}

func viewCollections(app *App, u *User, w http.ResponseWriter, r *http.Request) error {
	c, err := app.db.GetCollections(u, app.cfg.App.Host)
	if err != nil {
		log.Error("unable to fetch collections: %v", err)
		return fmt.Errorf("No collections")
	}

	f, _ := getSessionFlashes(app, w, r, nil)

	uc, _ := app.db.GetUserCollectionCount(u.ID)
	// TODO: handle any errors

	silenced, err := app.db.IsUserSilenced(u.ID)
	if err != nil {
		log.Error("view collections %v", err)
		return fmt.Errorf("view collections: %v", err)
	}
	d := struct {
		*UserPage
		Collections *[]Collection

		UsedCollections, TotalCollections int

		NewBlogsDisabled bool
		Silenced         bool
	}{
		UserPage:         NewUserPage(app, r, u, u.Username+"'s Blogs", f),
		Collections:      c,
		UsedCollections:  int(uc),
		NewBlogsDisabled: !app.cfg.App.CanCreateBlogs(uc),
		Silenced:         silenced,
	}
	d.UserPage.SetMessaging(u)
	showUserPage(w, "collections", d)

	return nil
}

func viewEditCollection(app *App, u *User, w http.ResponseWriter, r *http.Request) error {
	vars := mux.Vars(r)
	c, err := app.db.GetCollection(vars["collection"])
	if err != nil {
		return err
	}
	if c.OwnerID != u.ID {
		return ErrCollectionNotFound
	}

	silenced, err := app.db.IsUserSilenced(u.ID)
	if err != nil {
		log.Error("view edit collection %v", err)
		return fmt.Errorf("view edit collection: %v", err)
	}
	flashes, _ := getSessionFlashes(app, w, r, nil)
	obj := struct {
		*UserPage
		*Collection
		Silenced bool
	}{
		UserPage:   NewUserPage(app, r, u, "Edit "+c.DisplayTitle(), flashes),
		Collection: c,
		Silenced:   silenced,
	}

	showUserPage(w, "collection", obj)
	return nil
}

func updateSettings(app *App, w http.ResponseWriter, r *http.Request) error {
	reqJSON := IsJSON(r)

	var s userSettings
	var u *User
	var sess *sessions.Session
	var err error
	if reqJSON {
		accessToken := r.Header.Get("Authorization")
		if accessToken == "" {
			return ErrNoAccessToken
		}

		u, err = app.db.GetAPIUser(accessToken)
		if err != nil {
			return ErrBadAccessToken
		}

		decoder := json.NewDecoder(r.Body)
		err := decoder.Decode(&s)
		if err != nil {
			log.Error("Couldn't parse settings JSON request: %v\n", err)
			return ErrBadJSON
		}

		// Prevent all username updates
		// TODO: support changing username via JSON API request
		s.Username = ""
	} else {
		u, sess = getUserAndSession(app, r)
		if u == nil {
			return ErrNotLoggedIn
		}

		err := r.ParseForm()
		if err != nil {
			log.Error("Couldn't parse settings form request: %v\n", err)
			return ErrBadFormData
		}

		err = app.formDecoder.Decode(&s, r.PostForm)
		if err != nil {
			log.Error("Couldn't decode settings form request: %v\n", err)
			return ErrBadFormData
		}
	}

	// Do update
	postUpdateReturn := r.FormValue("return")
	redirectTo := "/me/settings"
	if s.IsLogOut {
		redirectTo += "?logout=1"
	} else if postUpdateReturn != "" {
		redirectTo = postUpdateReturn
	}

	// Only do updates on values we need
	if s.Username != "" && s.Username == u.Username {
		// Username hasn't actually changed; blank it out
		s.Username = ""
	}
	err = app.db.ChangeSettings(app, u, &s)
	if err != nil {
		if reqJSON {
			return err
		}

		if err, ok := err.(impart.HTTPError); ok {
			addSessionFlash(app, w, r, err.Message, nil)
		}
	} else {
		// Successful update.
		if reqJSON {
			return impart.WriteSuccess(w, u, http.StatusOK)
		}

		if s.IsLogOut {
			redirectTo = "/me/logout"
		} else {
			sess.Values[cookieUserVal] = u.Cookie()
			addSessionFlash(app, w, r, "Account updated.", nil)
		}
	}

	w.Header().Set("Location", redirectTo)
	w.WriteHeader(http.StatusFound)
	return nil
}

func updatePassphrase(app *App, w http.ResponseWriter, r *http.Request) error {
	accessToken := r.Header.Get("Authorization")
	if accessToken == "" {
		return ErrNoAccessToken
	}

	curPass := r.FormValue("current")
	newPass := r.FormValue("new")
	// Ensure a new password is given (always required)
	if newPass == "" {
		return impart.HTTPError{http.StatusBadRequest, "Provide a new password."}
	}

	userID, sudo := app.db.GetUserIDPrivilege(accessToken)
	if userID == -1 {
		return ErrBadAccessToken
	}

	// Ensure a current password is given if the access token doesn't have sudo
	// privileges.
	if !sudo && curPass == "" {
		return impart.HTTPError{http.StatusBadRequest, "Provide current password."}
	}

	// Hash the new password
	hashedPass, err := auth.HashPass([]byte(newPass))
	if err != nil {
		return impart.HTTPError{http.StatusInternalServerError, "Could not create password hash."}
	}

	// Do update
	err = app.db.ChangePassphrase(userID, sudo, curPass, hashedPass)
	if err != nil {
		return err
	}

	return impart.WriteSuccess(w, struct{}{}, http.StatusOK)
}

func viewStats(app *App, u *User, w http.ResponseWriter, r *http.Request) error {
	var c *Collection
	var err error
	vars := mux.Vars(r)
	alias := vars["collection"]
	if alias != "" {
		c, err = app.db.GetCollection(alias)
		if err != nil {
			return err
		}
		if c.OwnerID != u.ID {
			return ErrCollectionNotFound
		}
	}

	topPosts, err := app.db.GetTopPosts(u, alias)
	if err != nil {
		log.Error("Unable to get top posts: %v", err)
		return err
	}

	flashes, _ := getSessionFlashes(app, w, r, nil)
	titleStats := ""
	if c != nil {
		titleStats = c.DisplayTitle() + " "
	}

	silenced, err := app.db.IsUserSilenced(u.ID)
	if err != nil {
		log.Error("view stats: %v", err)
		return err
	}
	obj := struct {
		*UserPage
		VisitsBlog  string
		Collection  *Collection
		TopPosts    *[]PublicPost
		APFollowers int
		Silenced    bool
	}{
		UserPage:   NewUserPage(app, r, u, titleStats+"Stats", flashes),
		VisitsBlog: alias,
		Collection: c,
		TopPosts:   topPosts,
		Silenced:   silenced,
	}
	if app.cfg.App.Federation {
		folls, err := app.db.GetAPFollowers(c)
		if err != nil {
			return err
		}
		obj.APFollowers = len(*folls)
	}

	showUserPage(w, "stats", obj)
	return nil
}

func viewSettings(app *App, u *User, w http.ResponseWriter, r *http.Request) error {
	fullUser, err := app.db.GetUserByID(u.ID)
	if err != nil {
		log.Error("Unable to get user for settings: %s", err)
		return impart.HTTPError{http.StatusInternalServerError, "Unable to retrieve user data. The humans have been alerted."}
	}

	passIsSet, err := app.db.IsUserPassSet(u.ID)
	if err != nil {
		log.Error("Unable to get isUserPassSet for settings: %s", err)
		return impart.HTTPError{http.StatusInternalServerError, "Unable to retrieve user data. The humans have been alerted."}
	}

	flashes, _ := getSessionFlashes(app, w, r, nil)

	enableOauthSlack := app.Config().SlackOauth.ClientID != ""
	enableOauthWriteAs := app.Config().WriteAsOauth.ClientID != ""

	oauthAccounts, err := app.db.GetOauthAccounts(r.Context(), u.ID)
	if err != nil {
		log.Error("Unable to get oauth accounts for settings: %s", err)
		return impart.HTTPError{http.StatusInternalServerError, "Unable to retrieve user data. The humans have been alerted."}
	}
	for _, oauthAccount := range oauthAccounts {
		switch oauthAccount.Provider {
		case "slack":
			enableOauthSlack = false
		case "write.as":
			enableOauthWriteAs = false
		}
	}

	displayOauthSection := enableOauthSlack || enableOauthWriteAs || len(oauthAccounts) > 0

	obj := struct {
		*UserPage
<<<<<<< HEAD
		Email         string
		HasPass       bool
		IsLogOut      bool
		Suspended     bool
		OauthSection  bool
		OauthAccounts []oauthAccountInfo
		OauthSlack    bool
		OauthWriteAs  bool
	}{
		UserPage:      NewUserPage(app, r, u, "Account Settings", flashes),
		Email:         fullUser.EmailClear(app.keys),
		HasPass:       passIsSet,
		IsLogOut:      r.FormValue("logout") == "1",
		Suspended:     fullUser.IsSilenced(),
		OauthSection:  displayOauthSection,
		OauthAccounts: oauthAccounts,
		OauthSlack:    enableOauthSlack,
		OauthWriteAs:  enableOauthWriteAs,
=======
		Email    string
		HasPass  bool
		IsLogOut bool
		Silenced bool
	}{
		UserPage: NewUserPage(app, r, u, "Account Settings", flashes),
		Email:    fullUser.EmailClear(app.keys),
		HasPass:  passIsSet,
		IsLogOut: r.FormValue("logout") == "1",
		Silenced: fullUser.IsSilenced(),
>>>>>>> 9fb12eea
	}

	showUserPage(w, "settings", obj)
	return nil
}

func saveTempInfo(app *App, key, val string, r *http.Request, w http.ResponseWriter) error {
	session, err := app.sessionStore.Get(r, "t")
	if err != nil {
		return ErrInternalCookieSession
	}

	session.Values[key] = val
	err = session.Save(r, w)
	if err != nil {
		log.Error("Couldn't saveTempInfo for key-val (%s:%s): %v", key, val, err)
	}
	return err
}

func getTempInfo(app *App, key string, r *http.Request, w http.ResponseWriter) string {
	session, err := app.sessionStore.Get(r, "t")
	if err != nil {
		return ""
	}

	// Get the information
	var s = ""
	var ok bool
	if s, ok = session.Values[key].(string); !ok {
		return ""
	}

	// Delete cookie
	session.Options.MaxAge = -1
	err = session.Save(r, w)
	if err != nil {
		log.Error("Couldn't erase temp data for key %s: %v", key, err)
	}

	// Return value
	return s
}

func removeOauth(app *App, u *User, w http.ResponseWriter, r *http.Request) error {
	provider := r.FormValue("provider")
	clientID := r.FormValue("client_id")
	remoteUserID := r.FormValue("remote_user_id")

	err := app.db.RemoveOauth(r.Context(), u.ID, provider, clientID, remoteUserID)
	if err != nil {
		return impart.HTTPError{Status: http.StatusInternalServerError, Message: err.Error()}
	}

	return impart.HTTPError{Status: http.StatusFound, Message: "/me/settings"}
}

func prepareUserEmail(input string, emailKey []byte) zero.String {
	email := zero.NewString("", input != "")
	if len(input) > 0 {
		encEmail, err := data.Encrypt(emailKey, input)
		if err != nil {
			log.Error("Unable to encrypt email: %s\n", err)
		} else {
			email.String = string(encEmail)
		}
	}
	return email
}<|MERGE_RESOLUTION|>--- conflicted
+++ resolved
@@ -1059,11 +1059,10 @@
 
 	obj := struct {
 		*UserPage
-<<<<<<< HEAD
 		Email         string
 		HasPass       bool
 		IsLogOut      bool
-		Suspended     bool
+		Silenced      bool
 		OauthSection  bool
 		OauthAccounts []oauthAccountInfo
 		OauthSlack    bool
@@ -1073,23 +1072,11 @@
 		Email:         fullUser.EmailClear(app.keys),
 		HasPass:       passIsSet,
 		IsLogOut:      r.FormValue("logout") == "1",
-		Suspended:     fullUser.IsSilenced(),
+		Silenced:      fullUser.IsSilenced(),
 		OauthSection:  displayOauthSection,
 		OauthAccounts: oauthAccounts,
 		OauthSlack:    enableOauthSlack,
 		OauthWriteAs:  enableOauthWriteAs,
-=======
-		Email    string
-		HasPass  bool
-		IsLogOut bool
-		Silenced bool
-	}{
-		UserPage: NewUserPage(app, r, u, "Account Settings", flashes),
-		Email:    fullUser.EmailClear(app.keys),
-		HasPass:  passIsSet,
-		IsLogOut: r.FormValue("logout") == "1",
-		Silenced: fullUser.IsSilenced(),
->>>>>>> 9fb12eea
 	}
 
 	showUserPage(w, "settings", obj)
