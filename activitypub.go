--- conflicted
+++ resolved
@@ -662,8 +662,6 @@
 }
 
 func federatePost(app *App, p *PublicPost, collID int64, isUpdate bool) error {
-<<<<<<< HEAD
-=======
 	// If app is private, do not federate
 	if app.cfg.App.Private {
 		return nil
@@ -674,7 +672,6 @@
 		return nil
 	}
 
->>>>>>> b753d419
 	if debugging {
 		if isUpdate {
 			log.Info("Federating updated post!")
@@ -682,10 +679,7 @@
 			log.Info("Federating new post!")
 		}
 	}
-<<<<<<< HEAD
-=======
-
->>>>>>> b753d419
+
 	actor := p.Collection.PersonObject(collID)
 	na := p.ActivityObject(app)
 
