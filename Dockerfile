# Build image
# SHA256 of golang:1.21-alpine3.18 linux/amd64
FROM golang@sha256:f475434ea2047a83e9ba02a1da8efc250fa6b2ed0e9e8e4eb8c5322ea6997795 as build

LABEL org.opencontainers.image.source="https://github.com/writefreely/writefreely"
LABEL org.opencontainers.image.description="WriteFreely is a clean, minimalist publishing platform made for writers. Start a blog, share knowledge within your organization, or build a community around the shared act of writing."

<<<<<<< HEAD
RUN apk add --update nodejs npm make g++ git
RUN npm install -g less less-plugin-clean-css
RUN go get -u github.com/go-bindata/go-bindata/...
=======
RUN apk -U upgrade \
    && apk add --no-cache nodejs npm make g++ git \
    && npm install -g less less-plugin-clean-css \
    && mkdir -p /go/src/github.com/writefreely/writefreely
>>>>>>> 41e19893

WORKDIR /go/src/github.com/writefreely/writefreely

COPY . .

RUN cat ossl_legacy.cnf > /etc/ssl/openssl.cnf

ENV GO111MODULE=on
ENV NODE_OPTIONS=--openssl-legacy-provider

RUN make build \
    && make ui \
    && mkdir /stage \
    && cp -R /go/bin \
      /go/src/github.com/writefreely/writefreely/templates \
      /go/src/github.com/writefreely/writefreely/static \
      /go/src/github.com/writefreely/writefreely/pages \
      /go/src/github.com/writefreely/writefreely/keys \
      /go/src/github.com/writefreely/writefreely/cmd \
      /stage

# Final image
# SHA256 of alpine:3.18.4 linux/amd64
FROM alpine@sha256:48d9183eb12a05c99bcc0bf44a003607b8e941e1d4f41f9ad12bdcc4b5672f86

RUN apk -U upgrade \
    && apk add --no-cache openssl ca-certificates

COPY --from=build --chown=daemon:daemon /stage /go

WORKDIR /go
VOLUME /go/keys
EXPOSE 8080
USER daemon

ENTRYPOINT ["cmd/writefreely/writefreely"]

HEALTHCHECK --start-period=5s --interval=15s --timeout=5s \
    CMD curl -fSs http://localhost:8080/ || exit 1<|MERGE_RESOLUTION|>--- conflicted
+++ resolved
@@ -5,16 +5,9 @@
 LABEL org.opencontainers.image.source="https://github.com/writefreely/writefreely"
 LABEL org.opencontainers.image.description="WriteFreely is a clean, minimalist publishing platform made for writers. Start a blog, share knowledge within your organization, or build a community around the shared act of writing."
 
-<<<<<<< HEAD
 RUN apk add --update nodejs npm make g++ git
 RUN npm install -g less less-plugin-clean-css
 RUN go get -u github.com/go-bindata/go-bindata/...
-=======
-RUN apk -U upgrade \
-    && apk add --no-cache nodejs npm make g++ git \
-    && npm install -g less less-plugin-clean-css \
-    && mkdir -p /go/src/github.com/writefreely/writefreely
->>>>>>> 41e19893
 
 WORKDIR /go/src/github.com/writefreely/writefreely
 
