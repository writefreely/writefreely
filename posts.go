--- conflicted
+++ resolved
@@ -357,11 +357,7 @@
 		return impart.HTTPError{http.StatusFound, fmt.Sprintf("/%s%s", fixedID, ext)}
 	}
 
-<<<<<<< HEAD
-	err := app.db.QueryRow(fmt.Sprintf("SELECT owner_id, collection_id, title, content, text_appearance, view_count, language, rtl FROM posts WHERE id = ?"), friendlyID).Scan(&ownerID, &collectionID, &title, &content, &font, &views, &language, &rtl)
-=======
-	err := app.db.QueryRow("SELECT owner_id, title, content, text_appearance, view_count, language, rtl FROM posts WHERE id = ?", friendlyID).Scan(&ownerID, &title, &content, &font, &views, &language, &rtl)
->>>>>>> 7db4b699
+	err := app.db.QueryRow("SELECT owner_id, collection_id, title, content, text_appearance, view_count, language, rtl FROM posts WHERE id = ?", friendlyID).Scan(&ownerID, &collectionID, &title, &content, &font, &views, &language, &rtl)
 	switch {
 	case err == sql.ErrNoRows:
 		found = false
