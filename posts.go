--- conflicted
+++ resolved
@@ -384,19 +384,12 @@
 		}
 	}
 
-<<<<<<< HEAD
-	silenced, err := app.db.IsUserSilenced(ownerID.Int64)
-	if err != nil {
-		log.Error("view post: %v", err)
-		return ErrInternalGeneral
-=======
-	var suspended bool
+	var silenced bool
 	if found {
-		suspended, err = app.db.IsUserSuspended(ownerID.Int64)
+		silenced, err = app.db.IsUserSuspended(ownerID.Int64)
 		if err != nil {
 			log.Error("view post: %v", err)
 		}
->>>>>>> f8a40fac
 	}
 
 	// Check if post has been unpublished
@@ -1063,9 +1056,6 @@
 	if err != nil {
 		return err
 	}
-<<<<<<< HEAD
-	silenced, err := app.db.IsUserSilenced(ownerID)
-=======
 	if coll == nil && p.CollectionID.Valid {
 		// Collection post is getting fetched by post ID, not coll alias + post slug, so get coll info now.
 		coll, err = app.db.GetCollectionByID(p.CollectionID.Int64)
@@ -1081,17 +1071,11 @@
 		}
 	}
 
-	suspended, err := app.db.IsUserSuspended(p.OwnerID.Int64)
->>>>>>> f8a40fac
+	silenced, err := app.db.IsUserSilenced(p.OwnerID.Int64)
 	if err != nil {
 		log.Error("fetch post: %v", err)
 	}
-<<<<<<< HEAD
-
 	if silenced {
-=======
-	if suspended {
->>>>>>> f8a40fac
 		return ErrPostNotFound
 	}
 
