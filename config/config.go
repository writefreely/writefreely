/*
 * Copyright © 2018-2020 A Bunch Tell LLC.
 *
 * This file is part of WriteFreely.
 *
 * WriteFreely is free software: you can redistribute it and/or modify
 * it under the terms of the GNU Affero General Public License, included
 * in the LICENSE file in this source code package.
 */

// Package config holds and assists in the configuration of a writefreely instance.
package config

import (
	"strings"

	"gopkg.in/ini.v1"
)

const (
	// FileName is the default configuration file name
	FileName = "config.ini"

	UserNormal UserType = "user"
	UserAdmin           = "admin"
)

type (
	UserType string

	// ServerCfg holds values that affect how the HTTP server runs
	ServerCfg struct {
		HiddenHost string `ini:"hidden_host"`
		Port       int    `ini:"port"`
		Bind       string `ini:"bind"`

		TLSCertPath string `ini:"tls_cert_path"`
		TLSKeyPath  string `ini:"tls_key_path"`
		Autocert    bool   `ini:"autocert"`

		TemplatesParentDir string `ini:"templates_parent_dir"`
		StaticParentDir    string `ini:"static_parent_dir"`
		PagesParentDir     string `ini:"pages_parent_dir"`
		KeysParentDir      string `ini:"keys_parent_dir"`

		HashSeed string `ini:"hash_seed"`

		GopherPort int `ini:"gopher_port"`

		Dev bool `ini:"-"`
	}

	// DatabaseCfg holds values that determine how the application connects to a datastore
	DatabaseCfg struct {
		Type     string `ini:"type"`
		FileName string `ini:"filename"`
		User     string `ini:"username"`
		Password string `ini:"password"`
		Database string `ini:"database"`
		Host     string `ini:"host"`
		Port     int    `ini:"port"`
		TLS      bool   `ini:"tls"`
	}

	WriteAsOauthCfg struct {
		ClientID         string `ini:"client_id"`
		ClientSecret     string `ini:"client_secret"`
		AuthLocation     string `ini:"auth_location"`
		TokenLocation    string `ini:"token_location"`
		InspectLocation  string `ini:"inspect_location"`
		CallbackProxy    string `ini:"callback_proxy"`
		CallbackProxyAPI string `ini:"callback_proxy_api"`
	}

	GitlabOauthCfg struct {
		ClientID         string `ini:"client_id"`
		ClientSecret     string `ini:"client_secret"`
		Host             string `ini:"host"`
		DisplayName      string `ini:"display_name"`
		CallbackProxy    string `ini:"callback_proxy"`
		CallbackProxyAPI string `ini:"callback_proxy_api"`
	}

	GiteaOauthCfg struct {
		ClientID         string `ini:"client_id"`
		ClientSecret     string `ini:"client_secret"`
		Host             string `ini:"host"`
		DisplayName      string `ini:"display_name"`
		CallbackProxy    string `ini:"callback_proxy"`
		CallbackProxyAPI string `ini:"callback_proxy_api"`
	}

	SlackOauthCfg struct {
		ClientID         string `ini:"client_id"`
		ClientSecret     string `ini:"client_secret"`
		TeamID           string `ini:"team_id"`
		CallbackProxy    string `ini:"callback_proxy"`
		CallbackProxyAPI string `ini:"callback_proxy_api"`
	}

	GenericOauthCfg struct {
		ClientID         string `ini:"client_id"`
		ClientSecret     string `ini:"client_secret"`
		Host             string `ini:"host"`
		DisplayName      string `ini:"display_name"`
		CallbackProxy    string `ini:"callback_proxy"`
		CallbackProxyAPI string `ini:"callback_proxy_api"`
		TokenEndpoint    string `ini:"token_endpoint"`
		InspectEndpoint  string `ini:"inspect_endpoint"`
		AuthEndpoint     string `ini:"auth_endpoint"`
		Scope            string `ini:"scope"`
		AllowDisconnect  bool   `ini:"allow_disconnect"`
	}

	// AppCfg holds values that affect how the application functions
	AppCfg struct {
		SiteName string `ini:"site_name"`
		SiteDesc string `ini:"site_description"`
		Host     string `ini:"host"`

		// Site appearance
		Theme      string `ini:"theme"`
		Editor     string `ini:"editor"`
		JSDisabled bool   `ini:"disable_js"`
		WebFonts   bool   `ini:"webfonts"`
		Landing    string `ini:"landing"`
		SimpleNav  bool   `ini:"simple_nav"`
		WFModesty  bool   `ini:"wf_modesty"`

		// Site functionality
		Chorus        bool `ini:"chorus"`
		Forest        bool `ini:"forest"` // The admin cares about the forest, not the trees. Hide unnecessary technical info.
		DisableDrafts bool `ini:"disable_drafts"`

		// Users
		SingleUser       bool `ini:"single_user"`
		OpenRegistration bool `ini:"open_registration"`
		MinUsernameLen   int  `ini:"min_username_len"`
		MaxBlogs         int  `ini:"max_blogs"`

		// Options for public instances
		// Federation
<<<<<<< HEAD
		Federation  bool `ini:"federation"`
		PublicStats bool `ini:"public_stats"`
		NotesOnly   bool `ini:"notes_only"`
=======
		Federation   bool `ini:"federation"`
		PublicStats  bool `ini:"public_stats"`
		Monetization bool `ini:"monetization"`
>>>>>>> 53ea85dc

		// Access
		Private bool `ini:"private"`

		// Additional functions
		LocalTimeline bool   `ini:"local_timeline"`
		UserInvites   string `ini:"user_invites"`

		// Defaults
		DefaultVisibility string `ini:"default_visibility"`

		// Check for Updates
		UpdateChecks bool `ini:"update_checks"`

		// Disable password authentication if use only Oauth
		DisablePasswordAuth bool `ini:"disable_password_auth"`
	}

	// Config holds the complete configuration for running a writefreely instance
	Config struct {
		Server       ServerCfg       `ini:"server"`
		Database     DatabaseCfg     `ini:"database"`
		App          AppCfg          `ini:"app"`
		SlackOauth   SlackOauthCfg   `ini:"oauth.slack"`
		WriteAsOauth WriteAsOauthCfg `ini:"oauth.writeas"`
		GitlabOauth  GitlabOauthCfg  `ini:"oauth.gitlab"`
		GiteaOauth   GiteaOauthCfg   `ini:"oauth.gitea"`
		GenericOauth GenericOauthCfg `ini:"oauth.generic"`
	}
)

// New creates a new Config with sane defaults
func New() *Config {
	c := &Config{
		Server: ServerCfg{
			Port: 8080,
			Bind: "localhost", /* IPV6 support when not using localhost? */
		},
		App: AppCfg{
			Host:           "http://localhost:8080",
			Theme:          "write",
			WebFonts:       true,
			SingleUser:     true,
			MinUsernameLen: 3,
			MaxBlogs:       1,
			Federation:     true,
			PublicStats:    true,
		},
	}
	c.UseMySQL(true)
	return c
}

// UseMySQL resets the Config's Database to use default values for a MySQL setup.
func (cfg *Config) UseMySQL(fresh bool) {
	cfg.Database.Type = "mysql"
	if fresh {
		cfg.Database.Host = "localhost"
		cfg.Database.Port = 3306
	}
}

// UseSQLite resets the Config's Database to use default values for a SQLite setup.
func (cfg *Config) UseSQLite(fresh bool) {
	cfg.Database.Type = "sqlite3"
	if fresh {
		cfg.Database.FileName = "writefreely.db"
	}
}

// IsSecureStandalone returns whether or not the application is running as a
// standalone server with TLS enabled.
func (cfg *Config) IsSecureStandalone() bool {
	return cfg.Server.Port == 443 && cfg.Server.TLSCertPath != "" && cfg.Server.TLSKeyPath != ""
}

func (ac *AppCfg) LandingPath() string {
	if !strings.HasPrefix(ac.Landing, "/") {
		return "/" + ac.Landing
	}
	return ac.Landing
}

func (ac AppCfg) SignupPath() string {
	if !ac.OpenRegistration {
		return ""
	}
	if ac.Chorus || ac.Private || (ac.Landing != "" && ac.Landing != "/") {
		return "/signup"
	}
	return "/"
}

// Load reads the given configuration file, then parses and returns it as a Config.
func Load(fname string) (*Config, error) {
	if fname == "" {
		fname = FileName
	}
	cfg, err := ini.Load(fname)
	if err != nil {
		return nil, err
	}

	// Parse INI file
	uc := &Config{}
	err = cfg.MapTo(uc)
	if err != nil {
		return nil, err
	}
	return uc, nil
}

// Save writes the given Config to the given file.
func Save(uc *Config, fname string) error {
	cfg := ini.Empty()
	err := ini.ReflectFrom(cfg, uc)
	if err != nil {
		return err
	}

	if fname == "" {
		fname = FileName
	}
	return cfg.SaveTo(fname)
}<|MERGE_RESOLUTION|>--- conflicted
+++ resolved
@@ -140,15 +140,10 @@
 
 		// Options for public instances
 		// Federation
-<<<<<<< HEAD
-		Federation  bool `ini:"federation"`
-		PublicStats bool `ini:"public_stats"`
-		NotesOnly   bool `ini:"notes_only"`
-=======
 		Federation   bool `ini:"federation"`
 		PublicStats  bool `ini:"public_stats"`
 		Monetization bool `ini:"monetization"`
->>>>>>> 53ea85dc
+		NotesOnly    bool `ini:"notes_only"`
 
 		// Access
 		Private bool `ini:"private"`
