{{define "base"}}<!DOCTYPE HTML>
<html>
	<head>
		{{ template "head" . }}
<<<<<<< HEAD
		<link rel="stylesheet" type="text/css" href="{{.Host}}/css/{{.Theme}}.css" />
		{{if .CustomCSS}}<link rel="stylesheet" type="text/css" href="{{.Host}}/local/custom.css" />{{end}}
		<link rel="shortcut icon" href="{{.Host}}/favicon.ico" />
=======
		<link rel="stylesheet" type="text/css" href="/css/{{.Theme}}.css" />
		<link rel="shortcut icon" href="/favicon.ico" />
>>>>>>> 4c1678f9
		<meta name="viewport" content="width=device-width, initial-scale=1.0" />

		<meta name="application-name" content="{{.SiteName}}">
		<meta name="application-url" content="{{.Host}}">
		<meta property="og:site_name" content="{{.SiteName}}" />
	</head>
	<body {{template "body-attrs" .}}>
		<div id="overlay"></div>
		<header>
			{{ if .Chorus }}<nav id="full-nav">
				<div class="left-side">
					<h2><a href="/">{{.SiteName}}</a></h2>
				</div>
			{{ else }}
				<h2><a href="/">{{.SiteName}}</a></h2>
			{{ end }}
			{{if not .SingleUser}}
			<nav id="user-nav">
				{{if .Username}}
				<nav class="dropdown-nav">
					<ul><li class="has-submenu"><a>{{.Username}}</a> <img class="ic-18dp" src="/img/ic_down_arrow_dark@2x.png" /><ul>
							{{if .IsAdmin}}<li><a href="/admin">Admin dashboard</a></li>{{end}}
							<li><a href="/me/settings">Account settings</a></li>
							<li><a href="/me/export">Export</a></li>
							{{if .CanInvite}}<li><a href="/me/invites">Invite people</a></li>{{end}}
							<li class="separator"><hr /></li>
							<li><a href="/me/logout">Log out</a></li>
						</ul></li>
					</ul>
				</nav>
				{{end}}
				<nav class="tabs">
					{{ if and .SimpleNav (not .SingleUser) }}
					{{if and (and .LocalTimeline .CanViewReader) .Chorus}}<a href="/"{{if eq .Path "/"}} class="selected"{{end}}>Home</a>{{end}}
					{{ end }}
					{{if or .Chorus (not .Username)}}<a href="/about"{{if eq .Path "/about"}} class="selected"{{end}}>About</a>{{end}}
					{{ if not .SingleUser }}
						{{ if .Username }}
					{{if or (not .Chorus) (gt .MaxBlogs 1)}}<a href="/me/c/"{{if eq .Path "/me/c/"}} class="selected"{{end}}>Blogs</a>{{end}}
					{{if and (and .Chorus (eq .MaxBlogs 1)) .Username}}<a href="/{{.Username}}/"{{if eq .Path (printf "/%s/" .Username)}} class="selected"{{end}}>My Posts</a>{{end}}
					{{if not .DisableDrafts}}<a href="/me/posts/"{{if eq .Path "/me/posts/"}} class="selected"{{end}}>Drafts</a>{{end}}
						{{ end }}
					{{if and (and  .LocalTimeline .CanViewReader) (not .Chorus)}}<a href="/read"{{if eq .Path "/read"}} class="selected"{{end}}>Reader</a>{{end}}
					{{if eq .SignupPath "/signup"}}<a href="/signup"{{if eq .Path "/signup"}} class="selected"{{end}}>Sign up</a>{{end}}
					{{if and (not .Username) (not .Private)}}<a href="/login"{{if eq .Path "/login"}} class="selected"{{end}}>Log in</a>{{else if .SimpleNav}}<a href="/me/logout">Log out</a>{{end}}
					{{ end }}
				</nav>
				{{if .Chorus}}{{if .Username}}<div class="right-side" style="font-size: 0.86em;">
							<a class="simple-btn" href="/new">New Post</a>
						</div>{{end}}
					</nav>
				{{end}}
			</nav>
			{{end}}
		</header>

		<div id="official-writing">
			{{ template "content" . }}
		</div>

		{{ template "footer" . }}
		
		{{if not .JSDisabled}}
		<script type="text/javascript" src="/js/menu.js"></script>
		<script type="text/javascript">
		{{if .WebFonts}}
		try { // Google Fonts
		  WebFontConfig = {
			custom: { families: [ 'Lora:400,700:latin', 'Open+Sans:400,700:latin' ], urls: [ '/css/fonts.css' ] }
		  };
		  (function() {
			var wf = document.createElement('script');
			wf.src = '/js/webfont.js';
			wf.type = 'text/javascript';
			wf.async = 'true';
			var s = document.getElementsByTagName('script')[0];
			s.parentNode.insertBefore(wf, s);
			})();
		} catch (e) { /* ¯\_(ツ)_/¯ */ }
		{{end}}
		</script>
		{{else}}
			{{if .WebFonts}}<link href="/css/fonts.css" rel="stylesheet" type="text/css" />{{end}}
		{{end}}
	</body>
</html>{{end}}
{{define "body-attrs"}}{{end}}<|MERGE_RESOLUTION|>--- conflicted
+++ resolved
@@ -2,14 +2,9 @@
 <html>
 	<head>
 		{{ template "head" . }}
-<<<<<<< HEAD
-		<link rel="stylesheet" type="text/css" href="{{.Host}}/css/{{.Theme}}.css" />
-		{{if .CustomCSS}}<link rel="stylesheet" type="text/css" href="{{.Host}}/local/custom.css" />{{end}}
-		<link rel="shortcut icon" href="{{.Host}}/favicon.ico" />
-=======
 		<link rel="stylesheet" type="text/css" href="/css/{{.Theme}}.css" />
+		{{if .CustomCSS}}<link rel="stylesheet" type="text/css" href="/local/custom.css" />{{end}}
 		<link rel="shortcut icon" href="/favicon.ico" />
->>>>>>> 4c1678f9
 		<meta name="viewport" content="width=device-width, initial-scale=1.0" />
 
 		<meta name="application-name" content="{{.SiteName}}">
