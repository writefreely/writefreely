/*
 * Copyright © 2018-2019 A Bunch Tell LLC.
 *
 * This file is part of WriteFreely.
 *
 * WriteFreely is free software: you can redistribute it and/or modify
 * it under the terms of the GNU Affero General Public License, included
 * in the LICENSE file in this source code package.
 */

package writefreely

import (
	"database/sql"
	"fmt"
	"net/http"
	"runtime"
	"strconv"
	"strings"
	"time"

	"github.com/gorilla/mux"
	"github.com/writeas/impart"
	"github.com/writeas/web-core/auth"
	"github.com/writeas/web-core/log"
	"github.com/writeas/web-core/passgen"
	"github.com/writeas/writefreely/appstats"
	"github.com/writeas/writefreely/config"
)

var (
	appStartTime = time.Now()
	sysStatus    systemStatus
)

const adminUsersPerPage = 30

type systemStatus struct {
	Uptime       string
	NumGoroutine int

	// General statistics.
	MemAllocated string // bytes allocated and still in use
	MemTotal     string // bytes allocated (even if freed)
	MemSys       string // bytes obtained from system (sum of XxxSys below)
	Lookups      uint64 // number of pointer lookups
	MemMallocs   uint64 // number of mallocs
	MemFrees     uint64 // number of frees

	// Main allocation heap statistics.
	HeapAlloc    string // bytes allocated and still in use
	HeapSys      string // bytes obtained from system
	HeapIdle     string // bytes in idle spans
	HeapInuse    string // bytes in non-idle span
	HeapReleased string // bytes released to the OS
	HeapObjects  uint64 // total number of allocated objects

	// Low-level fixed-size structure allocator statistics.
	//	Inuse is bytes used now.
	//	Sys is bytes obtained from system.
	StackInuse  string // bootstrap stacks
	StackSys    string
	MSpanInuse  string // mspan structures
	MSpanSys    string
	MCacheInuse string // mcache structures
	MCacheSys   string
	BuckHashSys string // profiling bucket hash table
	GCSys       string // GC metadata
	OtherSys    string // other system allocations

	// Garbage collector statistics.
	NextGC       string // next run in HeapAlloc time (bytes)
	LastGC       string // last run in absolute time (ns)
	PauseTotalNs string
	PauseNs      string // circular buffer of recent GC pause times, most recent at [(NumGC+255)%256]
	NumGC        uint32
}

type inspectedCollection struct {
	CollectionObj
	Followers int
	LastPost  string
}

type instanceContent struct {
	ID      string
	Type    string
	Title   sql.NullString
	Content string
	Updated time.Time
}

func (c instanceContent) UpdatedFriendly() string {
	/*
		// TODO: accept a locale in this method and use that for the format
		var loc monday.Locale = monday.LocaleEnUS
		return monday.Format(u.Created, monday.DateTimeFormatsByLocale[loc], loc)
	*/
	return c.Updated.Format("January 2, 2006, 3:04 PM")
}

func handleViewAdminDash(app *App, u *User, w http.ResponseWriter, r *http.Request) error {
	updateAppStats()
	p := struct {
		*UserPage
		SysStatus systemStatus
		Config    config.AppCfg

		Message, ConfigMessage string
	}{
		UserPage:  NewUserPage(app, r, u, "Admin", nil),
		SysStatus: sysStatus,
		Config:    app.cfg.App,

		Message:       r.FormValue("m"),
		ConfigMessage: r.FormValue("cm"),
	}

	showUserPage(w, "admin", p)
	return nil
}

func handleViewAdminUsers(app *App, u *User, w http.ResponseWriter, r *http.Request) error {
	p := struct {
		*UserPage
		Config  config.AppCfg
		Message string

		Users      *[]User
		CurPage    int
		TotalUsers int64
		TotalPages []int
	}{
		UserPage: NewUserPage(app, r, u, "Users", nil),
		Config:   app.cfg.App,
		Message:  r.FormValue("m"),
	}

	p.TotalUsers = app.db.GetAllUsersCount()
	ttlPages := p.TotalUsers / adminUsersPerPage
	p.TotalPages = []int{}
	for i := 1; i <= int(ttlPages); i++ {
		p.TotalPages = append(p.TotalPages, i)
	}

	var err error
	p.CurPage, err = strconv.Atoi(r.FormValue("p"))
	if err != nil || p.CurPage < 1 {
		p.CurPage = 1
	} else if p.CurPage > int(ttlPages) {
		p.CurPage = int(ttlPages)
	}

	p.Users, err = app.db.GetAllUsers(uint(p.CurPage))
	if err != nil {
		return impart.HTTPError{http.StatusInternalServerError, fmt.Sprintf("Could not get users: %v", err)}
	}

	showUserPage(w, "users", p)
	return nil
}

func handleViewAdminUser(app *App, u *User, w http.ResponseWriter, r *http.Request) error {
	vars := mux.Vars(r)
	username := vars["username"]
	if username == "" {
		return impart.HTTPError{http.StatusFound, "/admin/users"}
	}

	p := struct {
		*UserPage
		Config  config.AppCfg
		Message string

		User        *User
		Colls       []inspectedCollection
		LastPost    string
		NewPassword string
		TotalPosts  int64
		ClearEmail  string
	}{
		Config:  app.cfg.App,
		Message: r.FormValue("m"),
		Colls:   []inspectedCollection{},
	}

	var err error
	p.User, err = app.db.GetUserForAuth(username)
	if err != nil {
		if err == ErrUserNotFound {
			return err
		}
		log.Error("Could not get user: %v", err)
		return impart.HTTPError{http.StatusInternalServerError, err.Error()}
	}

	flashes, _ := getSessionFlashes(app, w, r, nil)
	for _, flash := range flashes {
		if strings.HasPrefix(flash, "SUCCESS: ") {
			p.NewPassword = strings.TrimPrefix(flash, "SUCCESS: ")
			p.ClearEmail = p.User.EmailClear(app.keys)
		}
	}
	p.UserPage = NewUserPage(app, r, u, p.User.Username, nil)
	p.TotalPosts = app.db.GetUserPostsCount(p.User.ID)
	lp, err := app.db.GetUserLastPostTime(p.User.ID)
	if err != nil {
		return impart.HTTPError{http.StatusInternalServerError, fmt.Sprintf("Could not get user's last post time: %v", err)}
	}
	if lp != nil {
		p.LastPost = lp.Format("January 2, 2006, 3:04 PM")
	}

	colls, err := app.db.GetCollections(p.User, app.cfg.App.Host)
	if err != nil {
		return impart.HTTPError{http.StatusInternalServerError, fmt.Sprintf("Could not get user's collections: %v", err)}
	}
	for _, c := range *colls {
		ic := inspectedCollection{
			CollectionObj: CollectionObj{Collection: c},
		}

		if app.cfg.App.Federation {
			folls, err := app.db.GetAPFollowers(&c)
			if err == nil {
				// TODO: handle error here (at least log it)
				ic.Followers = len(*folls)
			}
		}

		app.db.GetPostsCount(&ic.CollectionObj, true)

		lp, err := app.db.GetCollectionLastPostTime(c.ID)
		if err != nil {
			log.Error("Didn't get last post time for collection %d: %v", c.ID, err)
		}
		if lp != nil {
			ic.LastPost = lp.Format("January 2, 2006, 3:04 PM")
		}

		p.Colls = append(p.Colls, ic)
	}

	showUserPage(w, "view-user", p)
	return nil
}

func handleAdminToggleUserStatus(app *App, u *User, w http.ResponseWriter, r *http.Request) error {
	vars := mux.Vars(r)
	username := vars["username"]
	if username == "" {
		return impart.HTTPError{http.StatusFound, "/admin/users"}
	}

	user, err := app.db.GetUserForAuth(username)
	if err != nil {
		log.Error("failed to get user: %v", err)
		return impart.HTTPError{http.StatusInternalServerError, fmt.Sprintf("Could not get user from username: %v", err)}
	}
	if user.IsSilenced() {
		err = app.db.SetUserStatus(user.ID, UserActive)
	} else {
		err = app.db.SetUserStatus(user.ID, UserSilenced)
	}
	if err != nil {
<<<<<<< HEAD
		log.Error("toggle user silenced: %v", err)
		return impart.HTTPError{http.StatusInternalServerError, fmt.Sprintf("Could not toggle user status: %v")}
=======
		log.Error("toggle user suspended: %v", err)
		return impart.HTTPError{http.StatusInternalServerError, fmt.Sprintf("Could not toggle user status: %v", err)}
>>>>>>> f8a40fac
	}
	return impart.HTTPError{http.StatusFound, fmt.Sprintf("/admin/user/%s#status", username)}
}

func handleAdminResetUserPass(app *App, u *User, w http.ResponseWriter, r *http.Request) error {
	vars := mux.Vars(r)
	username := vars["username"]
	if username == "" {
		return impart.HTTPError{http.StatusFound, "/admin/users"}
	}

	// Generate new random password since none supplied
	pass := passgen.NewWordish()
	hashedPass, err := auth.HashPass([]byte(pass))
	if err != nil {
		return impart.HTTPError{http.StatusInternalServerError, fmt.Sprintf("Could not create password hash: %v", err)}
	}

	userIDVal := r.FormValue("user")
	log.Info("ADMIN: Changing user %s password", userIDVal)
	id, err := strconv.Atoi(userIDVal)
	if err != nil {
		return impart.HTTPError{http.StatusBadRequest, fmt.Sprintf("Invalid user ID: %v", err)}
	}

	err = app.db.ChangePassphrase(int64(id), true, "", hashedPass)
	if err != nil {
		return impart.HTTPError{http.StatusInternalServerError, fmt.Sprintf("Could not update passphrase: %v", err)}
	}
	log.Info("ADMIN: Successfully changed.")

	addSessionFlash(app, w, r, fmt.Sprintf("SUCCESS: %s", pass), nil)

	return impart.HTTPError{http.StatusFound, fmt.Sprintf("/admin/user/%s", username)}
}

func handleViewAdminPages(app *App, u *User, w http.ResponseWriter, r *http.Request) error {
	p := struct {
		*UserPage
		Config  config.AppCfg
		Message string

		Pages []*instanceContent
	}{
		UserPage: NewUserPage(app, r, u, "Pages", nil),
		Config:   app.cfg.App,
		Message:  r.FormValue("m"),
	}

	var err error
	p.Pages, err = app.db.GetInstancePages()
	if err != nil {
		return impart.HTTPError{http.StatusInternalServerError, fmt.Sprintf("Could not get pages: %v", err)}
	}

	// Add in default pages
	var hasAbout, hasPrivacy bool
	for i, c := range p.Pages {
		if hasAbout && hasPrivacy {
			break
		}
		if c.ID == "about" {
			hasAbout = true
			if !c.Title.Valid {
				p.Pages[i].Title = defaultAboutTitle(app.cfg)
			}
		} else if c.ID == "privacy" {
			hasPrivacy = true
			if !c.Title.Valid {
				p.Pages[i].Title = defaultPrivacyTitle()
			}
		}
	}
	if !hasAbout {
		p.Pages = append(p.Pages, &instanceContent{
			ID:      "about",
			Title:   defaultAboutTitle(app.cfg),
			Content: defaultAboutPage(app.cfg),
			Updated: defaultPageUpdatedTime,
		})
	}
	if !hasPrivacy {
		p.Pages = append(p.Pages, &instanceContent{
			ID:      "privacy",
			Title:   defaultPrivacyTitle(),
			Content: defaultPrivacyPolicy(app.cfg),
			Updated: defaultPageUpdatedTime,
		})
	}

	showUserPage(w, "pages", p)
	return nil
}

func handleViewAdminPage(app *App, u *User, w http.ResponseWriter, r *http.Request) error {
	vars := mux.Vars(r)
	slug := vars["slug"]
	if slug == "" {
		return impart.HTTPError{http.StatusFound, "/admin/pages"}
	}

	p := struct {
		*UserPage
		Config  config.AppCfg
		Message string

		Banner  *instanceContent
		Content *instanceContent
	}{
		Config:  app.cfg.App,
		Message: r.FormValue("m"),
	}

	var err error
	// Get pre-defined pages, or select slug
	if slug == "about" {
		p.Content, err = getAboutPage(app)
	} else if slug == "privacy" {
		p.Content, err = getPrivacyPage(app)
	} else if slug == "landing" {
		p.Banner, err = getLandingBanner(app)
		if err != nil {
			return impart.HTTPError{http.StatusInternalServerError, fmt.Sprintf("Could not get banner: %v", err)}
		}
		p.Content, err = getLandingBody(app)
		p.Content.ID = "landing"
	} else if slug == "reader" {
		p.Content, err = getReaderSection(app)
	} else {
		p.Content, err = app.db.GetDynamicContent(slug)
	}
	if err != nil {
		return impart.HTTPError{http.StatusInternalServerError, fmt.Sprintf("Could not get page: %v", err)}
	}
	title := "New page"
	if p.Content != nil {
		title = "Edit " + p.Content.ID
	} else {
		p.Content = &instanceContent{}
	}
	p.UserPage = NewUserPage(app, r, u, title, nil)

	showUserPage(w, "view-page", p)
	return nil
}

func handleAdminUpdateSite(app *App, u *User, w http.ResponseWriter, r *http.Request) error {
	vars := mux.Vars(r)
	id := vars["page"]

	// Validate
	if id != "about" && id != "privacy" && id != "landing" && id != "reader" {
		return impart.HTTPError{http.StatusNotFound, "No such page."}
	}

	var err error
	m := ""
	if id == "landing" {
		// Handle special landing page
		err = app.db.UpdateDynamicContent("landing-banner", "", r.FormValue("banner"), "section")
		if err != nil {
			m = "?m=" + err.Error()
			return impart.HTTPError{http.StatusFound, "/admin/page/" + id + m}
		}
		err = app.db.UpdateDynamicContent("landing-body", "", r.FormValue("content"), "section")
	} else if id == "reader" {
		// Update sections with titles
		err = app.db.UpdateDynamicContent(id, r.FormValue("title"), r.FormValue("content"), "section")
	} else {
		// Update page
		err = app.db.UpdateDynamicContent(id, r.FormValue("title"), r.FormValue("content"), "page")
	}
	if err != nil {
		m = "?m=" + err.Error()
	}
	return impart.HTTPError{http.StatusFound, "/admin/page/" + id + m}
}

func handleAdminUpdateConfig(apper Apper, u *User, w http.ResponseWriter, r *http.Request) error {
	apper.App().cfg.App.SiteName = r.FormValue("site_name")
	apper.App().cfg.App.SiteDesc = r.FormValue("site_desc")
	apper.App().cfg.App.Landing = r.FormValue("landing")
	apper.App().cfg.App.OpenRegistration = r.FormValue("open_registration") == "on"
	mul, err := strconv.Atoi(r.FormValue("min_username_len"))
	if err == nil {
		apper.App().cfg.App.MinUsernameLen = mul
	}
	mb, err := strconv.Atoi(r.FormValue("max_blogs"))
	if err == nil {
		apper.App().cfg.App.MaxBlogs = mb
	}
	apper.App().cfg.App.Federation = r.FormValue("federation") == "on"
	apper.App().cfg.App.PublicStats = r.FormValue("public_stats") == "on"
	apper.App().cfg.App.Private = r.FormValue("private") == "on"
	apper.App().cfg.App.LocalTimeline = r.FormValue("local_timeline") == "on"
	if apper.App().cfg.App.LocalTimeline && apper.App().timeline == nil {
		log.Info("Initializing local timeline...")
		initLocalTimeline(apper.App())
	}
	apper.App().cfg.App.UserInvites = r.FormValue("user_invites")
	if apper.App().cfg.App.UserInvites == "none" {
		apper.App().cfg.App.UserInvites = ""
	}
	apper.App().cfg.App.DefaultVisibility = r.FormValue("default_visibility")

	m := "?cm=Configuration+saved."
	err = apper.SaveConfig(apper.App().cfg)
	if err != nil {
		m = "?cm=" + err.Error()
	}
	return impart.HTTPError{http.StatusFound, "/admin" + m + "#config"}
}

func updateAppStats() {
	sysStatus.Uptime = appstats.TimeSincePro(appStartTime)

	m := new(runtime.MemStats)
	runtime.ReadMemStats(m)
	sysStatus.NumGoroutine = runtime.NumGoroutine()

	sysStatus.MemAllocated = appstats.FileSize(int64(m.Alloc))
	sysStatus.MemTotal = appstats.FileSize(int64(m.TotalAlloc))
	sysStatus.MemSys = appstats.FileSize(int64(m.Sys))
	sysStatus.Lookups = m.Lookups
	sysStatus.MemMallocs = m.Mallocs
	sysStatus.MemFrees = m.Frees

	sysStatus.HeapAlloc = appstats.FileSize(int64(m.HeapAlloc))
	sysStatus.HeapSys = appstats.FileSize(int64(m.HeapSys))
	sysStatus.HeapIdle = appstats.FileSize(int64(m.HeapIdle))
	sysStatus.HeapInuse = appstats.FileSize(int64(m.HeapInuse))
	sysStatus.HeapReleased = appstats.FileSize(int64(m.HeapReleased))
	sysStatus.HeapObjects = m.HeapObjects

	sysStatus.StackInuse = appstats.FileSize(int64(m.StackInuse))
	sysStatus.StackSys = appstats.FileSize(int64(m.StackSys))
	sysStatus.MSpanInuse = appstats.FileSize(int64(m.MSpanInuse))
	sysStatus.MSpanSys = appstats.FileSize(int64(m.MSpanSys))
	sysStatus.MCacheInuse = appstats.FileSize(int64(m.MCacheInuse))
	sysStatus.MCacheSys = appstats.FileSize(int64(m.MCacheSys))
	sysStatus.BuckHashSys = appstats.FileSize(int64(m.BuckHashSys))
	sysStatus.GCSys = appstats.FileSize(int64(m.GCSys))
	sysStatus.OtherSys = appstats.FileSize(int64(m.OtherSys))

	sysStatus.NextGC = appstats.FileSize(int64(m.NextGC))
	sysStatus.LastGC = fmt.Sprintf("%.1fs", float64(time.Now().UnixNano()-int64(m.LastGC))/1000/1000/1000)
	sysStatus.PauseTotalNs = fmt.Sprintf("%.1fs", float64(m.PauseTotalNs)/1000/1000/1000)
	sysStatus.PauseNs = fmt.Sprintf("%.3fs", float64(m.PauseNs[(m.NumGC+255)%256])/1000/1000/1000)
	sysStatus.NumGC = m.NumGC
}

func adminResetPassword(app *App, u *User, newPass string) error {
	hashedPass, err := auth.HashPass([]byte(newPass))
	if err != nil {
		return impart.HTTPError{http.StatusInternalServerError, fmt.Sprintf("Could not create password hash: %v", err)}
	}

	err = app.db.ChangePassphrase(u.ID, true, "", hashedPass)
	if err != nil {
		return impart.HTTPError{http.StatusInternalServerError, fmt.Sprintf("Could not update passphrase: %v", err)}
	}
	return nil
}<|MERGE_RESOLUTION|>--- conflicted
+++ resolved
@@ -263,13 +263,8 @@
 		err = app.db.SetUserStatus(user.ID, UserSilenced)
 	}
 	if err != nil {
-<<<<<<< HEAD
 		log.Error("toggle user silenced: %v", err)
-		return impart.HTTPError{http.StatusInternalServerError, fmt.Sprintf("Could not toggle user status: %v")}
-=======
-		log.Error("toggle user suspended: %v", err)
 		return impart.HTTPError{http.StatusInternalServerError, fmt.Sprintf("Could not toggle user status: %v", err)}
->>>>>>> f8a40fac
 	}
 	return impart.HTTPError{http.StatusFound, fmt.Sprintf("/admin/user/%s#status", username)}
 }
