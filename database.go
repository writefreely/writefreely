/*
 * Copyright © 2018-2020 A Bunch Tell LLC.
 *
 * This file is part of WriteFreely.
 *
 * WriteFreely is free software: you can redistribute it and/or modify
 * it under the terms of the GNU Affero General Public License, included
 * in the LICENSE file in this source code package.
 */

package writefreely

import (
	"context"
	"database/sql"
	"fmt"
	wf_db "github.com/writeas/writefreely/db"
	"net/http"
	"strings"
	"time"

	"github.com/guregu/null"
	"github.com/guregu/null/zero"
	uuid "github.com/nu7hatch/gouuid"
	"github.com/writeas/activityserve"
	"github.com/writeas/impart"
	"github.com/writeas/nerds/store"
	"github.com/writeas/web-core/activitypub"
	"github.com/writeas/web-core/auth"
	"github.com/writeas/web-core/data"
	"github.com/writeas/web-core/id"
	"github.com/writeas/web-core/log"
	"github.com/writeas/web-core/query"
	"github.com/writeas/writefreely/author"
	"github.com/writeas/writefreely/config"
	"github.com/writeas/writefreely/key"
)

const (
	mySQLErrDuplicateKey = 1062
	mySQLErrCollationMix = 1267

	driverMySQL  = "mysql"
	driverSQLite = "sqlite3"
)

var (
	SQLiteEnabled bool
)

type writestore interface {
	CreateUser(*config.Config, *User, string) error
	UpdateUserEmail(keys *key.Keychain, userID int64, email string) error
	UpdateEncryptedUserEmail(int64, []byte) error
	GetUserByID(int64) (*User, error)
	GetUserForAuth(string) (*User, error)
	GetUserForAuthByID(int64) (*User, error)
	GetUserNameFromToken(string) (string, error)
	GetUserDataFromToken(string) (int64, string, error)
	GetAPIUser(header string) (*User, error)
	GetUserID(accessToken string) int64
	GetUserIDPrivilege(accessToken string) (userID int64, sudo bool)
	DeleteToken(accessToken []byte) error
	FetchLastAccessToken(userID int64) string
	GetAccessToken(userID int64) (string, error)
	GetTemporaryAccessToken(userID int64, validSecs int) (string, error)
	GetTemporaryOneTimeAccessToken(userID int64, validSecs int, oneTime bool) (string, error)
	DeleteAccount(userID int64) error
	ChangeSettings(app *App, u *User, s *userSettings) error
	ChangePassphrase(userID int64, sudo bool, curPass string, hashedPass []byte) error

	GetCollections(u *User, hostName string) (*[]Collection, error)
	GetPublishableCollections(u *User, hostName string) (*[]Collection, error)
	GetMeStats(u *User) userMeStats
	GetTotalCollections() (int64, error)
	GetTotalPosts() (int64, error)
	GetTopPosts(u *User, alias string) (*[]PublicPost, error)
	GetAnonymousPosts(u *User) (*[]PublicPost, error)
	GetUserPosts(u *User) (*[]PublicPost, error)

	CreateOwnedPost(post *SubmittedPost, accessToken, collAlias, hostName string) (*PublicPost, error)
	CreatePost(userID, collID int64, post *SubmittedPost) (*Post, error)
	UpdateOwnedPost(post *AuthenticatedPost, userID int64) error
	GetEditablePost(id, editToken string) (*PublicPost, error)
	PostIDExists(id string) bool
	GetPost(id string, collectionID int64) (*PublicPost, error)
	GetOwnedPost(id string, ownerID int64) (*PublicPost, error)
	GetPostProperty(id string, collectionID int64, property string) (interface{}, error)

	CreateCollectionFromToken(*config.Config, string, string, string) (*Collection, error)
	CreateCollection(*config.Config, string, string, int64) (*Collection, error)
	GetCollectionBy(condition string, value interface{}) (*Collection, error)
	GetCollection(alias string) (*Collection, error)
	GetCollectionForPad(alias string) (*Collection, error)
	GetCollectionByID(id int64) (*Collection, error)
	UpdateCollection(c *SubmittedCollection, alias string) error
	DeleteCollection(alias string, userID int64) error

	UpdatePostPinState(pinned bool, postID string, collID, ownerID, pos int64) error
	GetLastPinnedPostPos(collID int64) int64
	GetPinnedPosts(coll *CollectionObj, includeFuture bool) (*[]PublicPost, error)
	RemoveCollectionRedirect(t *sql.Tx, alias string) error
	GetCollectionRedirect(alias string) (new string)
	IsCollectionAttributeOn(id int64, attr string) bool
	CollectionHasAttribute(id int64, attr string) bool

	CanCollect(cpr *ClaimPostRequest, userID int64) bool
	AttemptClaim(p *ClaimPostRequest, query string, params []interface{}, slugIdx int) (sql.Result, error)
	DispersePosts(userID int64, postIDs []string) (*[]ClaimPostResult, error)
	ClaimPosts(cfg *config.Config, userID int64, collAlias string, posts *[]ClaimPostRequest) (*[]ClaimPostResult, error)

	GetPostsCount(c *CollectionObj, includeFuture bool)
	GetPosts(cfg *config.Config, c *Collection, page int, includeFuture, forceRecentFirst, includePinned bool) (*[]PublicPost, error)
	GetPostsTagged(cfg *config.Config, c *Collection, tag string, page int, includeFuture bool) (*[]PublicPost, error)

	GetAPFollowers(c *Collection) (*[]RemoteUser, error)
	GetAPActorKeys(collectionID int64) ([]byte, []byte)
	CreateUserInvite(id string, userID int64, maxUses int, expires *time.Time) error
	GetUserInvites(userID int64) (*[]Invite, error)
	GetUserInvite(id string) (*Invite, error)
	GetUsersInvitedCount(id string) int64
	CreateInvitedUser(inviteID string, userID int64) error

	GetDynamicContent(id string) (*instanceContent, error)
	UpdateDynamicContent(id, title, content, contentType string) error
	GetAllUsers(page uint) (*[]User, error)
	GetAllUsersCount() int64
	GetUserLastPostTime(id int64) (*time.Time, error)
	GetCollectionLastPostTime(id int64) (*time.Time, error)

	GetIDForRemoteUser(context.Context, string, string, string) (int64, error)
	RecordRemoteUserID(context.Context, int64, string, string, string, string) error
	ValidateOAuthState(context.Context, string) (string, string, int64, error)
	GenerateOAuthState(context.Context, string, string, int64) (string, error)
	GetOauthAccounts(ctx context.Context, userID int64) ([]oauthAccountInfo, error)
	RemoveOauth(ctx context.Context, userID int64, provider string, clientID string, remoteUserID string) error

	DatabaseInitialized() bool
}

type datastore struct {
	*sql.DB
	driverName string
}

var _ writestore = &datastore{}

func (db *datastore) now() string {
	if db.driverName == driverSQLite {
		return "strftime('%Y-%m-%d %H:%M:%S','now')"
	}
	return "NOW()"
}

func (db *datastore) clip(field string, l int) string {
	if db.driverName == driverSQLite {
		return fmt.Sprintf("SUBSTR(%s, 0, %d)", field, l)
	}
	return fmt.Sprintf("LEFT(%s, %d)", field, l)
}

func (db *datastore) upsert(indexedCols ...string) string {
	if db.driverName == driverSQLite {
		// NOTE: SQLite UPSERT syntax only works in v3.24.0 (2018-06-04) or later
		// Leaving this for whenever we can upgrade and include it in our binary
		cc := strings.Join(indexedCols, ", ")
		return "ON CONFLICT(" + cc + ") DO UPDATE SET"
	}
	return "ON DUPLICATE KEY UPDATE"
}

func (db *datastore) dateSub(l int, unit string) string {
	if db.driverName == driverSQLite {
		return fmt.Sprintf("DATETIME('now', '-%d %s')", l, unit)
	}
	return fmt.Sprintf("DATE_SUB(NOW(), INTERVAL %d %s)", l, unit)
}

func (db *datastore) CreateUser(cfg *config.Config, u *User, collectionTitle string) error {
	if db.PostIDExists(u.Username) {
		return impart.HTTPError{http.StatusConflict, "Invalid collection name."}
	}

	// New users get a `users` and `collections` row.
	t, err := db.Begin()
	if err != nil {
		return err
	}

	// 1. Add to `users` table
	// NOTE: Assumes User's Password is already hashed!
	res, err := t.Exec("INSERT INTO users (username, password, email) VALUES (?, ?, ?)", u.Username, u.HashedPass, u.Email)
	if err != nil {
		t.Rollback()
		if db.isDuplicateKeyErr(err) {
			return impart.HTTPError{http.StatusConflict, "Username is already taken."}
		}

		log.Error("Rolling back users INSERT: %v\n", err)
		return err
	}
	u.ID, err = res.LastInsertId()
	if err != nil {
		t.Rollback()
		log.Error("Rolling back after LastInsertId: %v\n", err)
		return err
	}

	// 2. Create user's Collection
	if collectionTitle == "" {
		collectionTitle = u.Username
	}
	res, err = t.Exec("INSERT INTO collections (alias, title, description, privacy, owner_id, view_count) VALUES (?, ?, ?, ?, ?, ?)", u.Username, collectionTitle, "", defaultVisibility(cfg), u.ID, 0)
	if err != nil {
		t.Rollback()
		if db.isDuplicateKeyErr(err) {
			return impart.HTTPError{http.StatusConflict, "Username is already taken."}
		}
		log.Error("Rolling back collections INSERT: %v\n", err)
		return err
	}

	db.RemoveCollectionRedirect(t, u.Username)

	err = t.Commit()
	if err != nil {
		t.Rollback()
		log.Error("Rolling back after Commit(): %v\n", err)
		return err
	}

	return nil
}

// FIXME: We're returning errors inconsistently in this file. Do we use Errorf
// for returned value, or impart?
func (db *datastore) UpdateUserEmail(keys *key.Keychain, userID int64, email string) error {
	encEmail, err := data.Encrypt(keys.EmailKey, email)
	if err != nil {
		return fmt.Errorf("Couldn't encrypt email %s: %s\n", email, err)
	}

	return db.UpdateEncryptedUserEmail(userID, encEmail)
}

func (db *datastore) UpdateEncryptedUserEmail(userID int64, encEmail []byte) error {
	_, err := db.Exec("UPDATE users SET email = ? WHERE id = ?", encEmail, userID)
	if err != nil {
		return fmt.Errorf("Unable to update user email: %s", err)
	}

	return nil
}

func (db *datastore) CreateCollectionFromToken(cfg *config.Config, alias, title, accessToken string) (*Collection, error) {
	userID := db.GetUserID(accessToken)
	if userID == -1 {
		return nil, ErrBadAccessToken
	}

	return db.CreateCollection(cfg, alias, title, userID)
}

func (db *datastore) GetUserCollectionCount(userID int64) (uint64, error) {
	var collCount uint64
	err := db.QueryRow("SELECT COUNT(*) FROM collections WHERE owner_id = ?", userID).Scan(&collCount)
	switch {
	case err == sql.ErrNoRows:
		return 0, impart.HTTPError{http.StatusInternalServerError, "Couldn't retrieve user from database."}
	case err != nil:
		log.Error("Couldn't get collections count for user %d: %v", userID, err)
		return 0, err
	}

	return collCount, nil
}

func (db *datastore) CreateCollection(cfg *config.Config, alias, title string, userID int64) (*Collection, error) {
	if db.PostIDExists(alias) {
		return nil, impart.HTTPError{http.StatusConflict, "Invalid collection name."}
	}

	// All good, so create new collection
	res, err := db.Exec("INSERT INTO collections (alias, title, description, privacy, owner_id, view_count) VALUES (?, ?, ?, ?, ?, ?)", alias, title, "", defaultVisibility(cfg), userID, 0)
	if err != nil {
		if db.isDuplicateKeyErr(err) {
			return nil, impart.HTTPError{http.StatusConflict, "Collection already exists."}
		}
		log.Error("Couldn't add to collections: %v\n", err)
		return nil, err
	}

	c := &Collection{
		Alias:       alias,
		Title:       title,
		OwnerID:     userID,
		PublicOwner: false,
		Public:      defaultVisibility(cfg) == CollPublic,
	}

	c.ID, err = res.LastInsertId()
	if err != nil {
		log.Error("Couldn't get collection LastInsertId: %v\n", err)
	}

	return c, nil
}

func (db *datastore) GetUserByID(id int64) (*User, error) {
	u := &User{ID: id}

	err := db.QueryRow("SELECT username, password, email, created, status FROM users WHERE id = ?", id).Scan(&u.Username, &u.HashedPass, &u.Email, &u.Created, &u.Status)
	switch {
	case err == sql.ErrNoRows:
		return nil, ErrUserNotFound
	case err != nil:
		log.Error("Couldn't SELECT user password: %v", err)
		return nil, err
	}

	return u, nil
}

// IsUserSilenced returns true if the user account associated with id is
// currently silenced.
func (db *datastore) IsUserSilenced(id int64) (bool, error) {
	u := &User{ID: id}

	err := db.QueryRow("SELECT status FROM users WHERE id = ?", id).Scan(&u.Status)
	switch {
	case err == sql.ErrNoRows:
		return false, fmt.Errorf("is user silenced: %v", ErrUserNotFound)
	case err != nil:
		log.Error("Couldn't SELECT user status: %v", err)
		return false, fmt.Errorf("is user silenced: %v", err)
	}

	return u.IsSilenced(), nil
}

// DoesUserNeedAuth returns true if the user hasn't provided any methods for
// authenticating with the account, such a passphrase or email address.
// Any errors are reported to admin and silently quashed, returning false as the
// result.
func (db *datastore) DoesUserNeedAuth(id int64) bool {
	var pass, email []byte

	// Find out if user has an email set first
	err := db.QueryRow("SELECT password, email FROM users WHERE id = ?", id).Scan(&pass, &email)
	switch {
	case err == sql.ErrNoRows:
		// ERROR. Don't give false positives on needing auth methods
		return false
	case err != nil:
		// ERROR. Don't give false positives on needing auth methods
		log.Error("Couldn't SELECT user %d from users: %v", id, err)
		return false
	}
	// User doesn't need auth if there's an email
	return len(email) == 0 && len(pass) == 0
}

func (db *datastore) IsUserPassSet(id int64) (bool, error) {
	var pass []byte
	err := db.QueryRow("SELECT password FROM users WHERE id = ?", id).Scan(&pass)
	switch {
	case err == sql.ErrNoRows:
		return false, nil
	case err != nil:
		log.Error("Couldn't SELECT user %d from users: %v", id, err)
		return false, err
	}

	return len(pass) > 0, nil
}

func (db *datastore) GetUserForAuth(username string) (*User, error) {
	u := &User{Username: username}

	err := db.QueryRow("SELECT id, password, email, created, status FROM users WHERE username = ?", username).Scan(&u.ID, &u.HashedPass, &u.Email, &u.Created, &u.Status)
	switch {
	case err == sql.ErrNoRows:
		// Check if they've entered the wrong, unnormalized username
		username = getSlug(username, "")
		if username != u.Username {
			err = db.QueryRow("SELECT id FROM users WHERE username = ? LIMIT 1", username).Scan(&u.ID)
			if err == nil {
				return db.GetUserForAuth(username)
			}
		}
		return nil, ErrUserNotFound
	case err != nil:
		log.Error("Couldn't SELECT user password: %v", err)
		return nil, err
	}

	return u, nil
}

func (db *datastore) GetUserForAuthByID(userID int64) (*User, error) {
	u := &User{ID: userID}

	err := db.QueryRow("SELECT id, password, email, created, status FROM users WHERE id = ?", u.ID).Scan(&u.ID, &u.HashedPass, &u.Email, &u.Created, &u.Status)
	switch {
	case err == sql.ErrNoRows:
		return nil, ErrUserNotFound
	case err != nil:
		log.Error("Couldn't SELECT userForAuthByID: %v", err)
		return nil, err
	}

	return u, nil
}

func (db *datastore) GetUserNameFromToken(accessToken string) (string, error) {
	t := auth.GetToken(accessToken)
	if len(t) == 0 {
		return "", ErrNoAccessToken
	}

	var oneTime bool
	var username string
	err := db.QueryRow("SELECT username, one_time FROM accesstokens LEFT JOIN users ON user_id = id WHERE token LIKE ? AND (expires IS NULL OR expires > "+db.now()+")", t).Scan(&username, &oneTime)
	switch {
	case err == sql.ErrNoRows:
		return "", ErrBadAccessToken
	case err != nil:
		return "", ErrInternalGeneral
	}

	// Delete token if it was one-time
	if oneTime {
		db.DeleteToken(t[:])
	}

	return username, nil
}

func (db *datastore) GetUserDataFromToken(accessToken string) (int64, string, error) {
	t := auth.GetToken(accessToken)
	if len(t) == 0 {
		return 0, "", ErrNoAccessToken
	}

	var userID int64
	var oneTime bool
	var username string
	err := db.QueryRow("SELECT user_id, username, one_time FROM accesstokens LEFT JOIN users ON user_id = id WHERE token LIKE ? AND (expires IS NULL OR expires > "+db.now()+")", t).Scan(&userID, &username, &oneTime)
	switch {
	case err == sql.ErrNoRows:
		return 0, "", ErrBadAccessToken
	case err != nil:
		return 0, "", ErrInternalGeneral
	}

	// Delete token if it was one-time
	if oneTime {
		db.DeleteToken(t[:])
	}

	return userID, username, nil
}

func (db *datastore) GetAPIUser(header string) (*User, error) {
	uID := db.GetUserID(header)
	if uID == -1 {
		return nil, fmt.Errorf(ErrUserNotFound.Error())
	}
	return db.GetUserByID(uID)
}

// GetUserID takes a hexadecimal accessToken, parses it into its binary
// representation, and gets any user ID associated with the token. If no user
// is associated, -1 is returned.
func (db *datastore) GetUserID(accessToken string) int64 {
	i, _ := db.GetUserIDPrivilege(accessToken)
	return i
}

func (db *datastore) GetUserIDPrivilege(accessToken string) (userID int64, sudo bool) {
	t := auth.GetToken(accessToken)
	if len(t) == 0 {
		return -1, false
	}

	var oneTime bool
	err := db.QueryRow("SELECT user_id, sudo, one_time FROM accesstokens WHERE token LIKE ? AND (expires IS NULL OR expires > "+db.now()+")", t).Scan(&userID, &sudo, &oneTime)
	switch {
	case err == sql.ErrNoRows:
		return -1, false
	case err != nil:
		return -1, false
	}

	// Delete token if it was one-time
	if oneTime {
		db.DeleteToken(t[:])
	}

	return
}

func (db *datastore) DeleteToken(accessToken []byte) error {
	res, err := db.Exec("DELETE FROM accesstokens WHERE token LIKE ?", accessToken)
	if err != nil {
		return err
	}
	rowsAffected, _ := res.RowsAffected()
	if rowsAffected == 0 {
		return impart.HTTPError{http.StatusNotFound, "Token is invalid or doesn't exist"}
	}
	return nil
}

// FetchLastAccessToken creates a new non-expiring, valid access token for the given
// userID.
func (db *datastore) FetchLastAccessToken(userID int64) string {
	var t []byte
	err := db.QueryRow("SELECT token FROM accesstokens WHERE user_id = ? AND (expires IS NULL OR expires > "+db.now()+") ORDER BY created DESC LIMIT 1", userID).Scan(&t)
	switch {
	case err == sql.ErrNoRows:
		return ""
	case err != nil:
		log.Error("Failed selecting from accesstoken: %v", err)
		return ""
	}

	u, err := uuid.Parse(t)
	if err != nil {
		return ""
	}
	return u.String()
}

// GetAccessToken creates a new non-expiring, valid access token for the given
// userID.
func (db *datastore) GetAccessToken(userID int64) (string, error) {
	return db.GetTemporaryOneTimeAccessToken(userID, 0, false)
}

// GetTemporaryAccessToken creates a new valid access token for the given
// userID that remains valid for the given time in seconds. If validSecs is 0,
// the access token doesn't automatically expire.
func (db *datastore) GetTemporaryAccessToken(userID int64, validSecs int) (string, error) {
	return db.GetTemporaryOneTimeAccessToken(userID, validSecs, false)
}

// GetTemporaryOneTimeAccessToken creates a new valid access token for the given
// userID that remains valid for the given time in seconds and can only be used
// once if oneTime is true. If validSecs is 0, the access token doesn't
// automatically expire.
func (db *datastore) GetTemporaryOneTimeAccessToken(userID int64, validSecs int, oneTime bool) (string, error) {
	u, err := uuid.NewV4()
	if err != nil {
		log.Error("Unable to generate token: %v", err)
		return "", err
	}

	// Insert UUID to `accesstokens`
	binTok := u[:]

	expirationVal := "NULL"
	if validSecs > 0 {
		expirationVal = fmt.Sprintf("DATE_ADD("+db.now()+", INTERVAL %d SECOND)", validSecs)
	}

	_, err = db.Exec("INSERT INTO accesstokens (token, user_id, one_time, expires) VALUES (?, ?, ?, "+expirationVal+")", string(binTok), userID, oneTime)
	if err != nil {
		log.Error("Couldn't INSERT accesstoken: %v", err)
		return "", err
	}

	return u.String(), nil
}

func (db *datastore) CreateOwnedPost(post *SubmittedPost, accessToken, collAlias, hostName string) (*PublicPost, error) {
	var userID, collID int64 = -1, -1
	var coll *Collection
	var err error
	if accessToken != "" {
		userID = db.GetUserID(accessToken)
		if userID == -1 {
			return nil, ErrBadAccessToken
		}
		if collAlias != "" {
			coll, err = db.GetCollection(collAlias)
			if err != nil {
				return nil, err
			}
			coll.hostName = hostName
			if coll.OwnerID != userID {
				return nil, ErrForbiddenCollection
			}
			collID = coll.ID
		}
	}

	rp := &PublicPost{}
	rp.Post, err = db.CreatePost(userID, collID, post)
	if err != nil {
		return rp, err
	}
	if coll != nil {
		coll.ForPublic()
		rp.Collection = &CollectionObj{Collection: *coll}
	}
	return rp, nil
}

func (db *datastore) CreatePost(userID, collID int64, post *SubmittedPost) (*Post, error) {
	idLen := postIDLen
	friendlyID := store.GenerateFriendlyRandomString(idLen)

	// Handle appearance / font face
	appearance := post.Font
	if !post.isFontValid() {
		appearance = "norm"
	}

	var err error
	ownerID := sql.NullInt64{
		Valid: false,
	}
	ownerCollID := sql.NullInt64{
		Valid: false,
	}
	slug := sql.NullString{"", false}

	// If an alias was supplied, we'll add this to the collection as well.
	if userID > 0 {
		ownerID.Int64 = userID
		ownerID.Valid = true
		if collID > 0 {
			ownerCollID.Int64 = collID
			ownerCollID.Valid = true
			var slugVal string
			if post.Title != nil && *post.Title != "" {
				slugVal = getSlug(*post.Title, post.Language.String)
				if slugVal == "" {
					slugVal = getSlug(*post.Content, post.Language.String)
				}
			} else {
				slugVal = getSlug(*post.Content, post.Language.String)
			}
			if slugVal == "" {
				slugVal = friendlyID
			}
			slug = sql.NullString{slugVal, true}
		}
	}

	created := time.Now()
	if db.driverName == driverSQLite {
		// SQLite stores datetimes in UTC, so convert time.Now() to it here
		created = created.UTC()
	}
	if post.Created != nil {
		created, err = time.Parse("2006-01-02T15:04:05Z", *post.Created)
		if err != nil {
			log.Error("Unable to parse Created time '%s': %v", *post.Created, err)
			created = time.Now()
			if db.driverName == driverSQLite {
				// SQLite stores datetimes in UTC, so convert time.Now() to it here
				created = created.UTC()
			}
		}
	}

	stmt, err := db.Prepare("INSERT INTO posts (id, slug, title, content, text_appearance, language, rtl, privacy, owner_id, collection_id, created, updated, view_count) VALUES (?, ?, ?, ?, ?, ?, ?, ?, ?, ?, ?, " + db.now() + ", ?)")
	if err != nil {
		return nil, err
	}
	defer stmt.Close()
	_, err = stmt.Exec(friendlyID, slug, post.Title, post.Content, appearance, post.Language, post.IsRTL, 0, ownerID, ownerCollID, created, 0)
	if err != nil {
		if db.isDuplicateKeyErr(err) {
			// Duplicate entry error; try a new slug
			// TODO: make this a little more robust
			slug = sql.NullString{id.GenSafeUniqueSlug(slug.String), true}
			_, err = stmt.Exec(friendlyID, slug, post.Title, post.Content, appearance, post.Language, post.IsRTL, 0, ownerID, ownerCollID, created, 0)
			if err != nil {
				return nil, handleFailedPostInsert(fmt.Errorf("Retried slug generation, still failed: %v", err))
			}
		} else {
			return nil, handleFailedPostInsert(err)
		}
	}

	// TODO: return Created field in proper format
	return &Post{
		ID:           friendlyID,
		Slug:         null.NewString(slug.String, slug.Valid),
		Font:         appearance,
		Language:     zero.NewString(post.Language.String, post.Language.Valid),
		RTL:          zero.NewBool(post.IsRTL.Bool, post.IsRTL.Valid),
		OwnerID:      null.NewInt(userID, true),
		CollectionID: null.NewInt(userID, true),
		Created:      created.Truncate(time.Second).UTC(),
		Updated:      time.Now().Truncate(time.Second).UTC(),
		Title:        zero.NewString(*(post.Title), true),
		Content:      *(post.Content),
	}, nil
}

// UpdateOwnedPost updates an existing post with only the given fields in the
// supplied AuthenticatedPost.
func (db *datastore) UpdateOwnedPost(post *AuthenticatedPost, userID int64) error {
	params := []interface{}{}
	var queryUpdates, sep, authCondition string
	if post.Slug != nil && *post.Slug != "" {
		queryUpdates += sep + "slug = ?"
		sep = ", "
		params = append(params, getSlug(*post.Slug, ""))
	}
	if post.Content != nil {
		queryUpdates += sep + "content = ?"
		sep = ", "
		params = append(params, post.Content)
	}
	if post.Title != nil {
		queryUpdates += sep + "title = ?"
		sep = ", "
		params = append(params, post.Title)
	}
	if post.Language.Valid {
		queryUpdates += sep + "language = ?"
		sep = ", "
		params = append(params, post.Language.String)
	}
	if post.IsRTL.Valid {
		queryUpdates += sep + "rtl = ?"
		sep = ", "
		params = append(params, post.IsRTL.Bool)
	}
	if post.Font != "" {
		queryUpdates += sep + "text_appearance = ?"
		sep = ", "
		params = append(params, post.Font)
	}
	if post.Created != nil {
		createTime, err := time.Parse(postMetaDateFormat, *post.Created)
		if err != nil {
			log.Error("Unable to parse Created date: %v", err)
			return fmt.Errorf("That's the incorrect format for Created date.")
		}
		queryUpdates += sep + "created = ?"
		sep = ", "
		params = append(params, createTime)
	}

	// WHERE parameters...
	// id = ?
	params = append(params, post.ID)
	// AND owner_id = ?
	authCondition = "(owner_id = ?)"
	params = append(params, userID)

	if queryUpdates == "" {
		return ErrPostNoUpdatableVals
	}

	queryUpdates += sep + "updated = " + db.now()

	res, err := db.Exec("UPDATE posts SET "+queryUpdates+" WHERE id = ? AND "+authCondition, params...)
	if err != nil {
		log.Error("Unable to update owned post: %v", err)
		return err
	}

	rowsAffected, _ := res.RowsAffected()
	if rowsAffected == 0 {
		// Show the correct error message if nothing was updated
		var dummy int
		err := db.QueryRow("SELECT 1 FROM posts WHERE id = ? AND "+authCondition, post.ID, params[len(params)-1]).Scan(&dummy)
		switch {
		case err == sql.ErrNoRows:
			return ErrUnauthorizedEditPost
		case err != nil:
			log.Error("Failed selecting from posts: %v", err)
		}
		return nil
	}

	return nil
}

func (db *datastore) GetCollectionBy(condition string, value interface{}) (*Collection, error) {
	c := &Collection{}

	// FIXME: change Collection to reflect database values. Add helper functions to get actual values
	var styleSheet, script, format zero.String
	row := db.QueryRow("SELECT id, alias, title, description, style_sheet, script, format, owner_id, privacy, view_count FROM collections WHERE "+condition, value)

	err := row.Scan(&c.ID, &c.Alias, &c.Title, &c.Description, &styleSheet, &script, &format, &c.OwnerID, &c.Visibility, &c.Views)
	switch {
	case err == sql.ErrNoRows:
		return nil, impart.HTTPError{http.StatusNotFound, "Collection doesn't exist."}
	case err != nil:
		log.Error("Failed selecting from collections: %v", err)
		return nil, err
	}
	c.StyleSheet = styleSheet.String
	c.Script = script.String
	c.Format = format.String
	c.Public = c.IsPublic()

	c.db = db

	return c, nil
}

func (db *datastore) GetCollection(alias string) (*Collection, error) {
	return db.GetCollectionBy("alias = ?", alias)
}

func (db *datastore) GetCollectionForPad(alias string) (*Collection, error) {
	c := &Collection{Alias: alias}

	row := db.QueryRow("SELECT id, alias, title, description, privacy FROM collections WHERE alias = ?", alias)

	err := row.Scan(&c.ID, &c.Alias, &c.Title, &c.Description, &c.Visibility)
	switch {
	case err == sql.ErrNoRows:
		return c, impart.HTTPError{http.StatusNotFound, "Collection doesn't exist."}
	case err != nil:
		log.Error("Failed selecting from collections: %v", err)
		return c, ErrInternalGeneral
	}
	c.Public = c.IsPublic()

	return c, nil
}

func (db *datastore) GetCollectionByID(id int64) (*Collection, error) {
	return db.GetCollectionBy("id = ?", id)
}

func (db *datastore) GetCollectionFromDomain(host string) (*Collection, error) {
	return db.GetCollectionBy("host = ?", host)
}

func (db *datastore) UpdateCollection(c *SubmittedCollection, alias string) error {
	q := query.NewUpdate().
		SetStringPtr(c.Title, "title").
		SetStringPtr(c.Description, "description").
		SetNullString(c.StyleSheet, "style_sheet").
		SetNullString(c.Script, "script")

	if c.Format != nil {
		cf := &CollectionFormat{Format: c.Format.String}
		if cf.Valid() {
			q.SetNullString(c.Format, "format")
		}
	}

	var updatePass bool
	if c.Visibility != nil && (collVisibility(*c.Visibility)&CollProtected == 0 || c.Pass != "") {
		q.SetIntPtr(c.Visibility, "privacy")
		if c.Pass != "" {
			updatePass = true
		}
	}

	// WHERE values
	q.Where("alias = ? AND owner_id = ?", alias, c.OwnerID)

	if q.Updates == "" {
		return ErrPostNoUpdatableVals
	}

	// Find any current domain
	var collID int64
	var rowsAffected int64
	var changed bool
	var res sql.Result
	err := db.QueryRow("SELECT id FROM collections WHERE alias = ?", alias).Scan(&collID)
	if err != nil {
		log.Error("Failed selecting from collections: %v. Some things won't work.", err)
	}

	// Update MathJax value
	if c.MathJax {
		if db.driverName == driverSQLite {
			_, err = db.Exec("INSERT OR REPLACE INTO collectionattributes (collection_id, attribute, value) VALUES (?, ?, ?)", collID, "render_mathjax", "1")
		} else {
			_, err = db.Exec("INSERT INTO collectionattributes (collection_id, attribute, value) VALUES (?, ?, ?) "+db.upsert("collection_id", "attribute")+" value = ?", collID, "render_mathjax", "1", "1")
		}
		if err != nil {
			log.Error("Unable to insert render_mathjax value: %v", err)
			return err
		}
	} else {
		_, err = db.Exec("DELETE FROM collectionattributes WHERE collection_id = ? AND attribute = ?", collID, "render_mathjax")
		if err != nil {
			log.Error("Unable to delete render_mathjax value: %v", err)
			return err
		}
	}

	// Update rest of the collection data
	res, err = db.Exec("UPDATE collections SET "+q.Updates+" WHERE "+q.Conditions, q.Params...)
	if err != nil {
		log.Error("Unable to update collection: %v", err)
		return err
	}

	rowsAffected, _ = res.RowsAffected()
	if !changed || rowsAffected == 0 {
		// Show the correct error message if nothing was updated
		var dummy int
		err := db.QueryRow("SELECT 1 FROM collections WHERE alias = ? AND owner_id = ?", alias, c.OwnerID).Scan(&dummy)
		switch {
		case err == sql.ErrNoRows:
			return ErrUnauthorizedEditPost
		case err != nil:
			log.Error("Failed selecting from collections: %v", err)
		}
		if !updatePass {
			return nil
		}
	}

	if updatePass {
		hashedPass, err := auth.HashPass([]byte(c.Pass))
		if err != nil {
			log.Error("Unable to create hash: %s", err)
			return impart.HTTPError{http.StatusInternalServerError, "Could not create password hash."}
		}
		if db.driverName == driverSQLite {
			_, err = db.Exec("INSERT OR REPLACE INTO collectionpasswords (collection_id, password) VALUES ((SELECT id FROM collections WHERE alias = ?), ?)", alias, hashedPass)
		} else {
			_, err = db.Exec("INSERT INTO collectionpasswords (collection_id, password) VALUES ((SELECT id FROM collections WHERE alias = ?), ?) "+db.upsert("collection_id")+" password = ?", alias, hashedPass, hashedPass)
		}
		if err != nil {
			return err
		}
	}

	return nil
}

const postCols = "id, slug, text_appearance, language, rtl, privacy, owner_id, collection_id, pinned_position, created, updated, view_count, title, content"

// getEditablePost returns a PublicPost with the given ID only if the given
// edit token is valid for the post.
func (db *datastore) GetEditablePost(id, editToken string) (*PublicPost, error) {
	// FIXME: code duplicated from getPost()
	// TODO: add slight logic difference to getPost / one func
	var ownerName sql.NullString
	p := &Post{}

	row := db.QueryRow("SELECT "+postCols+", (SELECT username FROM users WHERE users.id = posts.owner_id) AS username FROM posts WHERE id = ? LIMIT 1", id)
	err := row.Scan(&p.ID, &p.Slug, &p.Font, &p.Language, &p.RTL, &p.Privacy, &p.OwnerID, &p.CollectionID, &p.PinnedPosition, &p.Created, &p.Updated, &p.ViewCount, &p.Title, &p.Content, &ownerName)
	switch {
	case err == sql.ErrNoRows:
		return nil, ErrPostNotFound
	case err != nil:
		log.Error("Failed selecting from collections: %v", err)
		return nil, err
	}

	if p.Content == "" && p.Title.String == "" {
		return nil, ErrPostUnpublished
	}

	res := p.processPost()
	if ownerName.Valid {
		res.Owner = &PublicUser{Username: ownerName.String}
	}

	return &res, nil
}

func (db *datastore) PostIDExists(id string) bool {
	var dummy bool
	err := db.QueryRow("SELECT 1 FROM posts WHERE id = ?", id).Scan(&dummy)
	return err == nil && dummy
}

// GetPost gets a public-facing post object from the database. If collectionID
// is > 0, the post will be retrieved by slug and collection ID, rather than
// post ID.
// TODO: break this into two functions:
//   - GetPost(id string)
//   - GetCollectionPost(slug string, collectionID int64)
func (db *datastore) GetPost(id string, collectionID int64) (*PublicPost, error) {
	var ownerName sql.NullString
	p := &Post{}

	var row *sql.Row
	var where string
	params := []interface{}{id}
	if collectionID > 0 {
		where = "slug = ? AND collection_id = ?"
		params = append(params, collectionID)
	} else {
		where = "id = ?"
	}
	row = db.QueryRow("SELECT "+postCols+", (SELECT username FROM users WHERE users.id = posts.owner_id) AS username FROM posts WHERE "+where+" LIMIT 1", params...)
	err := row.Scan(&p.ID, &p.Slug, &p.Font, &p.Language, &p.RTL, &p.Privacy, &p.OwnerID, &p.CollectionID, &p.PinnedPosition, &p.Created, &p.Updated, &p.ViewCount, &p.Title, &p.Content, &ownerName)
	switch {
	case err == sql.ErrNoRows:
		if collectionID > 0 {
			return nil, ErrCollectionPageNotFound
		}
		return nil, ErrPostNotFound
	case err != nil:
		log.Error("Failed selecting from collections: %v", err)
		return nil, err
	}

	if p.Content == "" && p.Title.String == "" {
		return nil, ErrPostUnpublished
	}

	res := p.processPost()
	if ownerName.Valid {
		res.Owner = &PublicUser{Username: ownerName.String}
	}

	return &res, nil
}

// TODO: don't duplicate getPost() functionality
func (db *datastore) GetOwnedPost(id string, ownerID int64) (*PublicPost, error) {
	p := &Post{}

	var row *sql.Row
	where := "id = ? AND owner_id = ?"
	params := []interface{}{id, ownerID}
	row = db.QueryRow("SELECT "+postCols+" FROM posts WHERE "+where+" LIMIT 1", params...)
	err := row.Scan(&p.ID, &p.Slug, &p.Font, &p.Language, &p.RTL, &p.Privacy, &p.OwnerID, &p.CollectionID, &p.PinnedPosition, &p.Created, &p.Updated, &p.ViewCount, &p.Title, &p.Content)
	switch {
	case err == sql.ErrNoRows:
		return nil, ErrPostNotFound
	case err != nil:
		log.Error("Failed selecting from collections: %v", err)
		return nil, err
	}

	if p.Content == "" && p.Title.String == "" {
		return nil, ErrPostUnpublished
	}

	res := p.processPost()

	return &res, nil
}

func (db *datastore) GetPostProperty(id string, collectionID int64, property string) (interface{}, error) {
	propSelects := map[string]string{
		"views": "view_count AS views",
	}
	selectQuery, ok := propSelects[property]
	if !ok {
		return nil, impart.HTTPError{http.StatusBadRequest, fmt.Sprintf("Invalid property: %s.", property)}
	}

	var res interface{}
	var row *sql.Row
	if collectionID != 0 {
		row = db.QueryRow("SELECT "+selectQuery+" FROM posts WHERE slug = ? AND collection_id = ? LIMIT 1", id, collectionID)
	} else {
		row = db.QueryRow("SELECT "+selectQuery+" FROM posts WHERE id = ? LIMIT 1", id)
	}
	err := row.Scan(&res)
	switch {
	case err == sql.ErrNoRows:
		return nil, impart.HTTPError{http.StatusNotFound, "Post not found."}
	case err != nil:
		log.Error("Failed selecting post: %v", err)
		return nil, err
	}

	return res, nil
}

// GetPostsCount modifies the CollectionObj to include the correct number of
// standard (non-pinned) posts. It will return future posts if `includeFuture`
// is true.
func (db *datastore) GetPostsCount(c *CollectionObj, includeFuture bool) {
	var count int64
	timeCondition := ""
	if !includeFuture {
		timeCondition = "AND created <= " + db.now()
	}
	err := db.QueryRow("SELECT COUNT(*) FROM posts WHERE collection_id = ? AND pinned_position IS NULL "+timeCondition, c.ID).Scan(&count)
	switch {
	case err == sql.ErrNoRows:
		c.TotalPosts = 0
	case err != nil:
		log.Error("Failed selecting from collections: %v", err)
		c.TotalPosts = 0
	}

	c.TotalPosts = int(count)
}

// GetPosts retrieves all posts for the given Collection.
// It will return future posts if `includeFuture` is true.
// It will include only standard (non-pinned) posts unless `includePinned` is true.
// TODO: change includeFuture to isOwner, since that's how it's used
func (db *datastore) GetPosts(cfg *config.Config, c *Collection, page int, includeFuture, forceRecentFirst, includePinned bool) (*[]PublicPost, error) {
	collID := c.ID

	cf := c.NewFormat()
	order := "DESC"
	if cf.Ascending() && !forceRecentFirst {
		order = "ASC"
	}

	pagePosts := cf.PostsPerPage()
	start := page*pagePosts - pagePosts
	if page == 0 {
		start = 0
		pagePosts = 1000
	}

	limitStr := ""
	if page > 0 {
		limitStr = fmt.Sprintf(" LIMIT %d, %d", start, pagePosts)
	}
	timeCondition := ""
	if !includeFuture {
		timeCondition = "AND created <= " + db.now()
	}
	pinnedCondition := ""
	if !includePinned {
		pinnedCondition = "AND pinned_position IS NULL"
	}
	rows, err := db.Query("SELECT "+postCols+" FROM posts WHERE collection_id = ? "+pinnedCondition+" "+timeCondition+" ORDER BY created "+order+limitStr, collID)
	if err != nil {
		log.Error("Failed selecting from posts: %v", err)
		return nil, impart.HTTPError{http.StatusInternalServerError, "Couldn't retrieve collection posts."}
	}
	defer rows.Close()

	// TODO: extract this common row scanning logic for queries using `postCols`
	posts := []PublicPost{}
	for rows.Next() {
		p := &Post{}
		err = rows.Scan(&p.ID, &p.Slug, &p.Font, &p.Language, &p.RTL, &p.Privacy, &p.OwnerID, &p.CollectionID, &p.PinnedPosition, &p.Created, &p.Updated, &p.ViewCount, &p.Title, &p.Content)
		if err != nil {
			log.Error("Failed scanning row: %v", err)
			break
		}
		p.extractData()
		p.formatContent(cfg, c, includeFuture)

		posts = append(posts, p.processPost())
	}
	err = rows.Err()
	if err != nil {
		log.Error("Error after Next() on rows: %v", err)
	}

	return &posts, nil
}

// GetPostsTagged retrieves all posts on the given Collection that contain the
// given tag.
// It will return future posts if `includeFuture` is true.
// TODO: change includeFuture to isOwner, since that's how it's used
func (db *datastore) GetPostsTagged(cfg *config.Config, c *Collection, tag string, page int, includeFuture bool) (*[]PublicPost, error) {
	collID := c.ID

	cf := c.NewFormat()
	order := "DESC"
	if cf.Ascending() {
		order = "ASC"
	}

	pagePosts := cf.PostsPerPage()
	start := page*pagePosts - pagePosts
	if page == 0 {
		start = 0
		pagePosts = 1000
	}

	limitStr := ""
	if page > 0 {
		limitStr = fmt.Sprintf(" LIMIT %d, %d", start, pagePosts)
	}
	timeCondition := ""
	if !includeFuture {
		timeCondition = "AND created <= " + db.now()
	}

	var rows *sql.Rows
	var err error
	if db.driverName == driverSQLite {
		rows, err = db.Query("SELECT "+postCols+" FROM posts WHERE collection_id = ? AND LOWER(content) regexp ? "+timeCondition+" ORDER BY created "+order+limitStr, collID, `.*#`+strings.ToLower(tag)+`\b.*`)
	} else {
		rows, err = db.Query("SELECT "+postCols+" FROM posts WHERE collection_id = ? AND LOWER(content) RLIKE ? "+timeCondition+" ORDER BY created "+order+limitStr, collID, "#"+strings.ToLower(tag)+"[[:>:]]")
	}
	if err != nil {
		log.Error("Failed selecting from posts: %v", err)
		return nil, impart.HTTPError{http.StatusInternalServerError, "Couldn't retrieve collection posts."}
	}
	defer rows.Close()

	// TODO: extract this common row scanning logic for queries using `postCols`
	posts := []PublicPost{}
	for rows.Next() {
		p := &Post{}
		err = rows.Scan(&p.ID, &p.Slug, &p.Font, &p.Language, &p.RTL, &p.Privacy, &p.OwnerID, &p.CollectionID, &p.PinnedPosition, &p.Created, &p.Updated, &p.ViewCount, &p.Title, &p.Content)
		if err != nil {
			log.Error("Failed scanning row: %v", err)
			break
		}
		p.extractData()
		p.formatContent(cfg, c, includeFuture)

		posts = append(posts, p.processPost())
	}
	err = rows.Err()
	if err != nil {
		log.Error("Error after Next() on rows: %v", err)
	}

	return &posts, nil
}

func (db *datastore) GetAPFollowers(c *Collection) (*[]RemoteUser, error) {
	rows, err := db.Query("SELECT actor_id, inbox, shared_inbox FROM remotefollows f INNER JOIN remoteusers u ON f.remote_user_id = u.id WHERE collection_id = ?", c.ID)
	if err != nil {
		log.Error("Failed selecting from followers: %v", err)
		return nil, impart.HTTPError{http.StatusInternalServerError, "Couldn't retrieve followers."}
	}
	defer rows.Close()

	followers := []RemoteUser{}
	for rows.Next() {
		f := RemoteUser{}
		err = rows.Scan(&f.ActorID, &f.Inbox, &f.SharedInbox)
		followers = append(followers, f)
	}
	return &followers, nil
}

// CanCollect returns whether or not the given user can add the given post to a
// collection. This is true when a post is already owned by the user.
// NOTE: this is currently only used to potentially add owned posts to a
// collection. This has the SIDE EFFECT of also generating a slug for the post.
// FIXME: make this side effect more explicit (or extract it)
func (db *datastore) CanCollect(cpr *ClaimPostRequest, userID int64) bool {
	var title, content string
	var lang sql.NullString
	err := db.QueryRow("SELECT title, content, language FROM posts WHERE id = ? AND owner_id = ?", cpr.ID, userID).Scan(&title, &content, &lang)
	switch {
	case err == sql.ErrNoRows:
		return false
	case err != nil:
		log.Error("Failed on post CanCollect(%s, %d): %v", cpr.ID, userID, err)
		return false
	}

	// Since we have the post content and the post is collectable, generate the
	// post's slug now.
	cpr.Slug = getSlugFromPost(title, content, lang.String)

	return true
}

func (db *datastore) AttemptClaim(p *ClaimPostRequest, query string, params []interface{}, slugIdx int) (sql.Result, error) {
	qRes, err := db.Exec(query, params...)
	if err != nil {
		if db.isDuplicateKeyErr(err) && slugIdx > -1 {
			s := id.GenSafeUniqueSlug(p.Slug)
			if s == p.Slug {
				// Sanity check to prevent infinite recursion
				return qRes, fmt.Errorf("GenSafeUniqueSlug generated nothing unique: %s", s)
			}
			p.Slug = s
			params[slugIdx] = p.Slug
			return db.AttemptClaim(p, query, params, slugIdx)
		}
		return qRes, fmt.Errorf("attemptClaim: %s", err)
	}
	return qRes, nil
}

func (db *datastore) DispersePosts(userID int64, postIDs []string) (*[]ClaimPostResult, error) {
	postClaimReqs := map[string]bool{}
	res := []ClaimPostResult{}
	for i := range postIDs {
		postID := postIDs[i]

		r := ClaimPostResult{Code: 0, ErrorMessage: ""}

		// Perform post validation
		if postID == "" {
			r.ErrorMessage = "Missing post ID. "
		}
		if _, ok := postClaimReqs[postID]; ok {
			r.Code = 429
			r.ErrorMessage = "You've already tried anonymizing this post."
			r.ID = postID
			res = append(res, r)
			continue
		}
		postClaimReqs[postID] = true

		var err error
		// Get full post information to return
		var fullPost *PublicPost
		fullPost, err = db.GetPost(postID, 0)
		if err != nil {
			if err, ok := err.(impart.HTTPError); ok {
				r.Code = err.Status
				r.ErrorMessage = err.Message
				r.ID = postID
				res = append(res, r)
				continue
			} else {
				log.Error("Error getting post in dispersePosts: %v", err)
			}
		}
		if fullPost.OwnerID.Int64 != userID {
			r.Code = http.StatusConflict
			r.ErrorMessage = "Post is already owned by someone else."
			r.ID = postID
			res = append(res, r)
			continue
		}

		var qRes sql.Result
		var query string
		var params []interface{}
		// Do AND owner_id = ? for sanity.
		// This should've been caught and returned with a good error message
		// just above.
		query = "UPDATE posts SET collection_id = NULL WHERE id = ? AND owner_id = ?"
		params = []interface{}{postID, userID}
		qRes, err = db.Exec(query, params...)
		if err != nil {
			r.Code = http.StatusInternalServerError
			r.ErrorMessage = "A glitch happened on our end."
			r.ID = postID
			res = append(res, r)
			log.Error("dispersePosts (post %s): %v", postID, err)
			continue
		}

		// Post was successfully dispersed
		r.Code = http.StatusOK
		r.Post = fullPost

		rowsAffected, _ := qRes.RowsAffected()
		if rowsAffected == 0 {
			// This was already claimed, but return 200
			r.Code = http.StatusOK
		}
		res = append(res, r)
	}

	return &res, nil
}

func (db *datastore) ClaimPosts(cfg *config.Config, userID int64, collAlias string, posts *[]ClaimPostRequest) (*[]ClaimPostResult, error) {
	postClaimReqs := map[string]bool{}
	res := []ClaimPostResult{}
	postCollAlias := collAlias
	for i := range *posts {
		p := (*posts)[i]
		if &p == nil {
			continue
		}

		r := ClaimPostResult{Code: 0, ErrorMessage: ""}

		// Perform post validation
		if p.ID == "" {
			r.ErrorMessage = "Missing post ID `id`. "
		}
		if _, ok := postClaimReqs[p.ID]; ok {
			r.Code = 429
			r.ErrorMessage = "You've already tried claiming this post."
			r.ID = p.ID
			res = append(res, r)
			continue
		}
		postClaimReqs[p.ID] = true

		canCollect := db.CanCollect(&p, userID)
		if !canCollect && p.Token == "" {
			// TODO: ensure post isn't owned by anyone else when a valid modify
			// token is given.
			r.ErrorMessage += "Missing post Edit Token `token`."
		}
		if r.ErrorMessage != "" {
			// Post validate failed
			r.Code = http.StatusBadRequest
			r.ID = p.ID
			res = append(res, r)
			continue
		}

		var err error
		var qRes sql.Result
		var query string
		var params []interface{}
		var slugIdx int = -1
		var coll *Collection
		if collAlias == "" {
			// Posts are being claimed at /posts/claim, not
			// /collections/{alias}/collect, so use given individual collection
			// to associate post with.
			postCollAlias = p.CollectionAlias
		}
		if postCollAlias != "" {
			// Associate this post with a collection
			if p.CreateCollection {
				// This is a new collection
				// TODO: consider removing this. This seriously complicates this
				// method and adds another (unnecessary?) logic path.
				coll, err = db.CreateCollection(cfg, postCollAlias, "", userID)
				if err != nil {
					if err, ok := err.(impart.HTTPError); ok {
						r.Code = err.Status
						r.ErrorMessage = err.Message
					} else {
						r.Code = http.StatusInternalServerError
						r.ErrorMessage = "Unknown error occurred creating collection"
					}
					r.ID = p.ID
					res = append(res, r)
					continue
				}
			} else {
				// Attempt to add to existing collection
				coll, err = db.GetCollection(postCollAlias)
				if err != nil {
					if err, ok := err.(impart.HTTPError); ok {
						if err.Status == http.StatusNotFound {
							// Show obfuscated "forbidden" response, as if attempting to add to an
							// unowned blog.
							r.Code = ErrForbiddenCollection.Status
							r.ErrorMessage = ErrForbiddenCollection.Message
						} else {
							r.Code = err.Status
							r.ErrorMessage = err.Message
						}
					} else {
						r.Code = http.StatusInternalServerError
						r.ErrorMessage = "Unknown error occurred claiming post with collection"
					}
					r.ID = p.ID
					res = append(res, r)
					continue
				}
				if coll.OwnerID != userID {
					r.Code = ErrForbiddenCollection.Status
					r.ErrorMessage = ErrForbiddenCollection.Message
					r.ID = p.ID
					res = append(res, r)
					continue
				}
			}
			if p.Slug == "" {
				p.Slug = p.ID
			}
			if canCollect {
				// User already owns this post, so just add it to the given
				// collection.
				query = "UPDATE posts SET collection_id = ?, slug = ? WHERE id = ? AND owner_id = ?"
				params = []interface{}{coll.ID, p.Slug, p.ID, userID}
				slugIdx = 1
			} else {
				query = "UPDATE posts SET owner_id = ?, collection_id = ?, slug = ? WHERE id = ? AND modify_token = ? AND owner_id IS NULL"
				params = []interface{}{userID, coll.ID, p.Slug, p.ID, p.Token}
				slugIdx = 2
			}
		} else {
			query = "UPDATE posts SET owner_id = ? WHERE id = ? AND modify_token = ? AND owner_id IS NULL"
			params = []interface{}{userID, p.ID, p.Token}
		}
		qRes, err = db.AttemptClaim(&p, query, params, slugIdx)
		if err != nil {
			r.Code = http.StatusInternalServerError
			r.ErrorMessage = "An unknown error occurred."
			r.ID = p.ID
			res = append(res, r)
			log.Error("claimPosts (post %s): %v", p.ID, err)
			continue
		}

		// Get full post information to return
		var fullPost *PublicPost
		if p.Token != "" {
			fullPost, err = db.GetEditablePost(p.ID, p.Token)
		} else {
			fullPost, err = db.GetPost(p.ID, 0)
		}
		if err != nil {
			if err, ok := err.(impart.HTTPError); ok {
				r.Code = err.Status
				r.ErrorMessage = err.Message
				r.ID = p.ID
				res = append(res, r)
				continue
			}
		}
		if fullPost.OwnerID.Int64 != userID {
			r.Code = http.StatusConflict
			r.ErrorMessage = "Post is already owned by someone else."
			r.ID = p.ID
			res = append(res, r)
			continue
		}

		// Post was successfully claimed
		r.Code = http.StatusOK
		r.Post = fullPost
		if coll != nil {
			r.Post.Collection = &CollectionObj{Collection: *coll}
		}

		rowsAffected, _ := qRes.RowsAffected()
		if rowsAffected == 0 {
			// This was already claimed, but return 200
			r.Code = http.StatusOK
		}
		res = append(res, r)
	}

	return &res, nil
}

func (db *datastore) UpdatePostPinState(pinned bool, postID string, collID, ownerID, pos int64) error {
	if pos <= 0 || pos > 20 {
		pos = db.GetLastPinnedPostPos(collID) + 1
		if pos == -1 {
			pos = 1
		}
	}
	var err error
	if pinned {
		_, err = db.Exec("UPDATE posts SET pinned_position = ? WHERE id = ?", pos, postID)
	} else {
		_, err = db.Exec("UPDATE posts SET pinned_position = NULL WHERE id = ?", postID)
	}
	if err != nil {
		log.Error("Unable to update pinned post: %v", err)
		return err
	}
	return nil
}

func (db *datastore) GetLastPinnedPostPos(collID int64) int64 {
	var lastPos sql.NullInt64
	err := db.QueryRow("SELECT MAX(pinned_position) FROM posts WHERE collection_id = ? AND pinned_position IS NOT NULL", collID).Scan(&lastPos)
	switch {
	case err == sql.ErrNoRows:
		return -1
	case err != nil:
		log.Error("Failed selecting from posts: %v", err)
		return -1
	}
	if !lastPos.Valid {
		return -1
	}
	return lastPos.Int64
}

func (db *datastore) GetPinnedPosts(coll *CollectionObj, includeFuture bool) (*[]PublicPost, error) {
	// FIXME: sqlite-backed instances don't include ellipsis on truncated titles
	timeCondition := ""
	if !includeFuture {
		timeCondition = "AND created <= " + db.now()
	}
	rows, err := db.Query("SELECT id, slug, title, "+db.clip("content", 80)+", pinned_position FROM posts WHERE collection_id = ? AND pinned_position IS NOT NULL "+timeCondition+" ORDER BY pinned_position ASC", coll.ID)
	if err != nil {
		log.Error("Failed selecting pinned posts: %v", err)
		return nil, impart.HTTPError{http.StatusInternalServerError, "Couldn't retrieve pinned posts."}
	}
	defer rows.Close()

	posts := []PublicPost{}
	for rows.Next() {
		p := &Post{}
		err = rows.Scan(&p.ID, &p.Slug, &p.Title, &p.Content, &p.PinnedPosition)
		if err != nil {
			log.Error("Failed scanning row: %v", err)
			break
		}
		p.extractData()

		pp := p.processPost()
		pp.Collection = coll
		posts = append(posts, pp)
	}
	return &posts, nil
}

func (db *datastore) GetCollections(u *User, hostName string) (*[]Collection, error) {
	rows, err := db.Query("SELECT id, alias, title, description, privacy, view_count FROM collections WHERE owner_id = ? ORDER BY id ASC", u.ID)
	if err != nil {
		log.Error("Failed selecting from collections: %v", err)
		return nil, impart.HTTPError{http.StatusInternalServerError, "Couldn't retrieve user collections."}
	}
	defer rows.Close()

	colls := []Collection{}
	for rows.Next() {
		c := Collection{}
		err = rows.Scan(&c.ID, &c.Alias, &c.Title, &c.Description, &c.Visibility, &c.Views)
		if err != nil {
			log.Error("Failed scanning row: %v", err)
			break
		}
		c.hostName = hostName
		c.URL = c.CanonicalURL()
		c.Public = c.IsPublic()

		colls = append(colls, c)
	}
	err = rows.Err()
	if err != nil {
		log.Error("Error after Next() on rows: %v", err)
	}

	return &colls, nil
}

func (db *datastore) GetPublishableCollections(u *User, hostName string) (*[]Collection, error) {
	c, err := db.GetCollections(u, hostName)
	if err != nil {
		return nil, err
	}

	if len(*c) == 0 {
		return nil, impart.HTTPError{http.StatusInternalServerError, "You don't seem to have any blogs; they might've moved to another account. Try logging out and logging into your other account."}
	}
	return c, nil
}

func (db *datastore) GetMeStats(u *User) userMeStats {
	s := userMeStats{}

	// User counts
	colls, _ := db.GetUserCollectionCount(u.ID)
	s.TotalCollections = colls

	var articles, collPosts uint64
	err := db.QueryRow("SELECT COUNT(*) FROM posts WHERE owner_id = ? AND collection_id IS NULL", u.ID).Scan(&articles)
	if err != nil && err != sql.ErrNoRows {
		log.Error("Couldn't get articles count for user %d: %v", u.ID, err)
	}
	s.TotalArticles = articles

	err = db.QueryRow("SELECT COUNT(*) FROM posts WHERE owner_id = ? AND collection_id IS NOT NULL", u.ID).Scan(&collPosts)
	if err != nil && err != sql.ErrNoRows {
		log.Error("Couldn't get coll posts count for user %d: %v", u.ID, err)
	}
	s.CollectionPosts = collPosts

	return s
}

func (db *datastore) GetTotalCollections() (collCount int64, err error) {
	err = db.QueryRow(`
	SELECT COUNT(*) 
	FROM collections c
	LEFT JOIN users u ON u.id = c.owner_id
	WHERE u.status = 0`).Scan(&collCount)
	if err != nil {
		log.Error("Unable to fetch collections count: %v", err)
	}
	return
}

func (db *datastore) GetTotalPosts() (postCount int64, err error) {
	err = db.QueryRow(`
	SELECT COUNT(*)
	FROM posts p
	LEFT JOIN users u ON u.id = p.owner_id
	WHERE u.status = 0`).Scan(&postCount)
	if err != nil {
		log.Error("Unable to fetch posts count: %v", err)
	}
	return
}

func (db *datastore) GetTopPosts(u *User, alias string) (*[]PublicPost, error) {
	params := []interface{}{u.ID}
	where := ""
	if alias != "" {
		where = " AND alias = ?"
		params = append(params, alias)
	}
	rows, err := db.Query("SELECT p.id, p.slug, p.view_count, p.title, c.alias, c.title, c.description, c.view_count FROM posts p LEFT JOIN collections c ON p.collection_id = c.id WHERE p.owner_id = ?"+where+" ORDER BY p.view_count DESC, created DESC LIMIT 25", params...)
	if err != nil {
		log.Error("Failed selecting from posts: %v", err)
		return nil, impart.HTTPError{http.StatusInternalServerError, "Couldn't retrieve user top posts."}
	}
	defer rows.Close()

	posts := []PublicPost{}
	var gotErr bool
	for rows.Next() {
		p := Post{}
		c := Collection{}
		var alias, title, description sql.NullString
		var views sql.NullInt64
		err = rows.Scan(&p.ID, &p.Slug, &p.ViewCount, &p.Title, &alias, &title, &description, &views)
		if err != nil {
			log.Error("Failed scanning User.getPosts() row: %v", err)
			gotErr = true
			break
		}
		p.extractData()
		pubPost := p.processPost()

		if alias.Valid && alias.String != "" {
			c.Alias = alias.String
			c.Title = title.String
			c.Description = description.String
			c.Views = views.Int64
			pubPost.Collection = &CollectionObj{Collection: c}
		}

		posts = append(posts, pubPost)
	}
	err = rows.Err()
	if err != nil {
		log.Error("Error after Next() on rows: %v", err)
	}

	if gotErr && len(posts) == 0 {
		// There were a lot of errors
		return nil, impart.HTTPError{http.StatusInternalServerError, "Unable to get data."}
	}

	return &posts, nil
}

func (db *datastore) GetAnonymousPosts(u *User) (*[]PublicPost, error) {
	rows, err := db.Query("SELECT id, view_count, title, created, updated, content FROM posts WHERE owner_id = ? AND collection_id IS NULL ORDER BY created DESC", u.ID)
	if err != nil {
		log.Error("Failed selecting from posts: %v", err)
		return nil, impart.HTTPError{http.StatusInternalServerError, "Couldn't retrieve user anonymous posts."}
	}
	defer rows.Close()

	posts := []PublicPost{}
	for rows.Next() {
		p := Post{}
		err = rows.Scan(&p.ID, &p.ViewCount, &p.Title, &p.Created, &p.Updated, &p.Content)
		if err != nil {
			log.Error("Failed scanning row: %v", err)
			break
		}
		p.extractData()

		posts = append(posts, p.processPost())
	}
	err = rows.Err()
	if err != nil {
		log.Error("Error after Next() on rows: %v", err)
	}

	return &posts, nil
}

func (db *datastore) GetUserPosts(u *User) (*[]PublicPost, error) {
	rows, err := db.Query("SELECT p.id, p.slug, p.view_count, p.title, p.created, p.updated, p.content, p.text_appearance, p.language, p.rtl, c.alias, c.title, c.description, c.view_count FROM posts p LEFT JOIN collections c ON collection_id = c.id WHERE p.owner_id = ? ORDER BY created ASC", u.ID)
	if err != nil {
		log.Error("Failed selecting from posts: %v", err)
		return nil, impart.HTTPError{http.StatusInternalServerError, "Couldn't retrieve user posts."}
	}
	defer rows.Close()

	posts := []PublicPost{}
	var gotErr bool
	for rows.Next() {
		p := Post{}
		c := Collection{}
		var alias, title, description sql.NullString
		var views sql.NullInt64
		err = rows.Scan(&p.ID, &p.Slug, &p.ViewCount, &p.Title, &p.Created, &p.Updated, &p.Content, &p.Font, &p.Language, &p.RTL, &alias, &title, &description, &views)
		if err != nil {
			log.Error("Failed scanning User.getPosts() row: %v", err)
			gotErr = true
			break
		}
		p.extractData()
		pubPost := p.processPost()

		if alias.Valid && alias.String != "" {
			c.Alias = alias.String
			c.Title = title.String
			c.Description = description.String
			c.Views = views.Int64
			pubPost.Collection = &CollectionObj{Collection: c}
		}

		posts = append(posts, pubPost)
	}
	err = rows.Err()
	if err != nil {
		log.Error("Error after Next() on rows: %v", err)
	}

	if gotErr && len(posts) == 0 {
		// There were a lot of errors
		return nil, impart.HTTPError{http.StatusInternalServerError, "Unable to get data."}
	}

	return &posts, nil
}

func (db *datastore) GetUserPostsCount(userID int64) int64 {
	var count int64
	err := db.QueryRow("SELECT COUNT(*) FROM posts WHERE owner_id = ?", userID).Scan(&count)
	switch {
	case err == sql.ErrNoRows:
		return 0
	case err != nil:
		log.Error("Failed selecting posts count for user %d: %v", userID, err)
		return 0
	}

	return count
}

// ChangeSettings takes a User and applies the changes in the given
// userSettings, MODIFYING THE USER with successful changes.
func (db *datastore) ChangeSettings(app *App, u *User, s *userSettings) error {
	var errPass error
	q := query.NewUpdate()

	// Update email if given
	if s.Email != "" {
		encEmail, err := data.Encrypt(app.keys.EmailKey, s.Email)
		if err != nil {
			log.Error("Couldn't encrypt email %s: %s\n", s.Email, err)
			return impart.HTTPError{http.StatusInternalServerError, "Unable to encrypt email address."}
		}
		q.SetBytes(encEmail, "email")

		// Update the email if something goes awry updating the password
		defer func() {
			if errPass != nil {
				db.UpdateEncryptedUserEmail(u.ID, encEmail)
			}
		}()
		u.Email = zero.StringFrom(s.Email)
	}

	// Update username if given
	var newUsername string
	if s.Username != "" {
		var ie *impart.HTTPError
		newUsername, ie = getValidUsername(app, s.Username, u.Username)
		if ie != nil {
			// Username is invalid
			return *ie
		}
		if !author.IsValidUsername(app.cfg, newUsername) {
			// Ensure the username is syntactically correct.
			return impart.HTTPError{http.StatusPreconditionFailed, "Username isn't valid."}
		}

		t, err := db.Begin()
		if err != nil {
			log.Error("Couldn't start username change transaction: %v", err)
			return err
		}

		_, err = t.Exec("UPDATE users SET username = ? WHERE id = ?", newUsername, u.ID)
		if err != nil {
			t.Rollback()
			if db.isDuplicateKeyErr(err) {
				return impart.HTTPError{http.StatusConflict, "Username is already taken."}
			}
			log.Error("Unable to update users table: %v", err)
			return ErrInternalGeneral
		}

		_, err = t.Exec("UPDATE collections SET alias = ? WHERE alias = ? AND owner_id = ?", newUsername, u.Username, u.ID)
		if err != nil {
			t.Rollback()
			if db.isDuplicateKeyErr(err) {
				return impart.HTTPError{http.StatusConflict, "Username is already taken."}
			}
			log.Error("Unable to update collection: %v", err)
			return ErrInternalGeneral
		}

		// Keep track of name changes for redirection
		db.RemoveCollectionRedirect(t, newUsername)
		_, err = t.Exec("UPDATE collectionredirects SET new_alias = ? WHERE new_alias = ?", newUsername, u.Username)
		if err != nil {
			log.Error("Unable to update collectionredirects: %v", err)
		}
		_, err = t.Exec("INSERT INTO collectionredirects (prev_alias, new_alias) VALUES (?, ?)", u.Username, newUsername)
		if err != nil {
			log.Error("Unable to add new collectionredirect: %v", err)
		}

		err = t.Commit()
		if err != nil {
			t.Rollback()
			log.Error("Rolling back after Commit(): %v\n", err)
			return err
		}

		u.Username = newUsername
	}

	// Update passphrase if given
	if s.NewPass != "" {
		// Check if user has already set a password
		var err error
		u.HasPass, err = db.IsUserPassSet(u.ID)
		if err != nil {
			errPass = impart.HTTPError{http.StatusInternalServerError, "Unable to retrieve user data."}
			return errPass
		}

		if u.HasPass {
			// Check if currently-set password is correct
			hashedPass := u.HashedPass
			if len(hashedPass) == 0 {
				authUser, err := db.GetUserForAuthByID(u.ID)
				if err != nil {
					errPass = err
					return errPass
				}
				hashedPass = authUser.HashedPass
			}
			if !auth.Authenticated(hashedPass, []byte(s.OldPass)) {
				errPass = impart.HTTPError{http.StatusUnauthorized, "Incorrect password."}
				return errPass
			}
		}
		hashedPass, err := auth.HashPass([]byte(s.NewPass))
		if err != nil {
			errPass = impart.HTTPError{http.StatusInternalServerError, "Could not create password hash."}
			return errPass
		}
		q.SetBytes(hashedPass, "password")
	}

	// WHERE values
	q.Append(u.ID)

	if q.Updates == "" {
		if s.Username == "" {
			return ErrPostNoUpdatableVals
		}

		// Nothing to update except username. That was successful, so return now.
		return nil
	}

	res, err := db.Exec("UPDATE users SET "+q.Updates+" WHERE id = ?", q.Params...)
	if err != nil {
		log.Error("Unable to update collection: %v", err)
		return err
	}

	rowsAffected, _ := res.RowsAffected()
	if rowsAffected == 0 {
		// Show the correct error message if nothing was updated
		var dummy int
		err := db.QueryRow("SELECT 1 FROM users WHERE id = ?", u.ID).Scan(&dummy)
		switch {
		case err == sql.ErrNoRows:
			return ErrUnauthorizedGeneral
		case err != nil:
			log.Error("Failed selecting from users: %v", err)
		}
		return nil
	}

	if s.NewPass != "" && !u.HasPass {
		u.HasPass = true
	}

	return nil
}

func (db *datastore) ChangePassphrase(userID int64, sudo bool, curPass string, hashedPass []byte) error {
	var dbPass []byte
	err := db.QueryRow("SELECT password FROM users WHERE id = ?", userID).Scan(&dbPass)
	switch {
	case err == sql.ErrNoRows:
		return ErrUserNotFound
	case err != nil:
		log.Error("Couldn't SELECT user password for change: %v", err)
		return err
	}

	if !sudo && !auth.Authenticated(dbPass, []byte(curPass)) {
		return impart.HTTPError{http.StatusUnauthorized, "Incorrect password."}
	}

	_, err = db.Exec("UPDATE users SET password = ? WHERE id = ?", hashedPass, userID)
	if err != nil {
		log.Error("Could not update passphrase: %v", err)
		return err
	}

	return nil
}

func (db *datastore) RemoveCollectionRedirect(t *sql.Tx, alias string) error {
	_, err := t.Exec("DELETE FROM collectionredirects WHERE prev_alias = ?", alias)
	if err != nil {
		log.Error("Unable to delete from collectionredirects: %v", err)
		return err
	}
	return nil
}

func (db *datastore) GetCollectionRedirect(alias string) (new string) {
	row := db.QueryRow("SELECT new_alias FROM collectionredirects WHERE prev_alias = ?", alias)
	err := row.Scan(&new)
	if err != nil && err != sql.ErrNoRows {
		log.Error("Failed selecting from collectionredirects: %v", err)
	}
	return
}

func (db *datastore) DeleteCollection(alias string, userID int64) error {
	c := &Collection{Alias: alias}
	var username string

	row := db.QueryRow("SELECT username FROM users WHERE id = ?", userID)
	err := row.Scan(&username)
	if err != nil {
		return err
	}

	// Ensure user isn't deleting their main blog
	if alias == username {
		return impart.HTTPError{http.StatusForbidden, "You cannot currently delete your primary blog."}
	}

	row = db.QueryRow("SELECT id FROM collections WHERE alias = ? AND owner_id = ?", alias, userID)
	err = row.Scan(&c.ID)
	switch {
	case err == sql.ErrNoRows:
		return impart.HTTPError{http.StatusNotFound, "Collection doesn't exist or you're not allowed to delete it."}
	case err != nil:
		log.Error("Failed selecting from collections: %v", err)
		return ErrInternalGeneral
	}

	t, err := db.Begin()
	if err != nil {
		return err
	}

	// Float all collection's posts
	_, err = t.Exec("UPDATE posts SET collection_id = NULL WHERE collection_id = ? AND owner_id = ?", c.ID, userID)
	if err != nil {
		t.Rollback()
		return err
	}

	// Remove redirects to or from this collection
	_, err = t.Exec("DELETE FROM collectionredirects WHERE prev_alias = ? OR new_alias = ?", alias, alias)
	if err != nil {
		t.Rollback()
		return err
	}

	// Remove any optional collection password
	_, err = t.Exec("DELETE FROM collectionpasswords WHERE collection_id = ?", c.ID)
	if err != nil {
		t.Rollback()
		return err
	}

	// Finally, delete collection itself
	_, err = t.Exec("DELETE FROM collections WHERE id = ?", c.ID)
	if err != nil {
		t.Rollback()
		return err
	}

	err = t.Commit()
	if err != nil {
		t.Rollback()
		return err
	}

	return nil
}

func (db *datastore) IsCollectionAttributeOn(id int64, attr string) bool {
	var v string
	err := db.QueryRow("SELECT value FROM collectionattributes WHERE collection_id = ? AND attribute = ?", id, attr).Scan(&v)
	switch {
	case err == sql.ErrNoRows:
		return false
	case err != nil:
		log.Error("Couldn't SELECT value in isCollectionAttributeOn for attribute '%s': %v", attr, err)
		return false
	}
	return v == "1"
}

func (db *datastore) CollectionHasAttribute(id int64, attr string) bool {
	var dummy string
	err := db.QueryRow("SELECT value FROM collectionattributes WHERE collection_id = ? AND attribute = ?", id, attr).Scan(&dummy)
	switch {
	case err == sql.ErrNoRows:
		return false
	case err != nil:
		log.Error("Couldn't SELECT value in collectionHasAttribute for attribute '%s': %v", attr, err)
		return false
	}
	return true
}

// DeleteAccount will delete the entire account for userID
func (db *datastore) DeleteAccount(userID int64) error {
	// Get all collections
	rows, err := db.Query("SELECT id, alias FROM collections WHERE owner_id = ?", userID)
	if err != nil {
		log.Error("Unable to get collections: %v", err)
		return err
	}
	defer rows.Close()
	colls := []Collection{}
	var c Collection
	for rows.Next() {
		err = rows.Scan(&c.ID, &c.Alias)
		if err != nil {
			log.Error("Unable to scan collection cols: %v", err)
			return err
		}
		colls = append(colls, c)
	}

	// Start transaction
	t, err := db.Begin()
	if err != nil {
		log.Error("Unable to begin: %v", err)
		return err
	}

	// Clean up all collection related information
	var res sql.Result
	for _, c := range colls {
		// Delete tokens
		res, err = t.Exec("DELETE FROM collectionattributes WHERE collection_id = ?", c.ID)
		if err != nil {
			t.Rollback()
			log.Error("Unable to delete attributes on %s: %v", c.Alias, err)
			return err
		}
		rs, _ := res.RowsAffected()
		log.Info("Deleted %d for %s from collectionattributes", rs, c.Alias)

		// Remove any optional collection password
		res, err = t.Exec("DELETE FROM collectionpasswords WHERE collection_id = ?", c.ID)
		if err != nil {
			t.Rollback()
			log.Error("Unable to delete passwords on %s: %v", c.Alias, err)
			return err
		}
		rs, _ = res.RowsAffected()
		log.Info("Deleted %d for %s from collectionpasswords", rs, c.Alias)

		// Remove redirects to this collection
		res, err = t.Exec("DELETE FROM collectionredirects WHERE new_alias = ?", c.Alias)
		if err != nil {
			t.Rollback()
			log.Error("Unable to delete redirects on %s: %v", c.Alias, err)
			return err
		}
		rs, _ = res.RowsAffected()
		log.Info("Deleted %d for %s from collectionredirects", rs, c.Alias)

		// Remove any collection keys
		res, err = t.Exec("DELETE FROM collectionkeys WHERE collection_id = ?", c.ID)
		if err != nil {
			t.Rollback()
			log.Error("Unable to delete keys on %s: %v", c.Alias, err)
			return err
		}
		rs, _ = res.RowsAffected()
		log.Info("Deleted %d for %s from collectionkeys", rs, c.Alias)

		// TODO: federate delete collection

		// Remove remote follows
		res, err = t.Exec("DELETE FROM remotefollows WHERE collection_id = ?", c.ID)
		if err != nil {
			t.Rollback()
			log.Error("Unable to delete remote follows on %s: %v", c.Alias, err)
			return err
		}
		rs, _ = res.RowsAffected()
		log.Info("Deleted %d for %s from remotefollows", rs, c.Alias)
	}

	// Delete collections
	res, err = t.Exec("DELETE FROM collections WHERE owner_id = ?", userID)
	if err != nil {
		t.Rollback()
		log.Error("Unable to delete collections: %v", err)
		return err
	}
	rs, _ := res.RowsAffected()
	log.Info("Deleted %d from collections", rs)

	// Delete tokens
	res, err = t.Exec("DELETE FROM accesstokens WHERE user_id = ?", userID)
	if err != nil {
		t.Rollback()
		log.Error("Unable to delete access tokens: %v", err)
		return err
	}
	rs, _ = res.RowsAffected()
	log.Info("Deleted %d from accesstokens", rs)

	// Delete user attributes
	res, err = t.Exec("DELETE FROM oauth_users WHERE user_id = ?", userID)
	if err != nil {
		t.Rollback()
		log.Error("Unable to delete oauth_users: %v", err)
		return err
	}
	rs, _ = res.RowsAffected()
	log.Info("Deleted %d from oauth_users", rs)

	// Delete posts
	// TODO: should maybe get each row so we can federate a delete
	// if so needs to be outside of transaction like collections
	res, err = t.Exec("DELETE FROM posts WHERE owner_id = ?", userID)
	if err != nil {
		t.Rollback()
		log.Error("Unable to delete posts: %v", err)
		return err
	}
	rs, _ = res.RowsAffected()
	log.Info("Deleted %d from posts", rs)

	// Delete user attributes
	res, err = t.Exec("DELETE FROM userattributes WHERE user_id = ?", userID)
	if err != nil {
		t.Rollback()
		log.Error("Unable to delete attributes: %v", err)
		return err
	}
	rs, _ = res.RowsAffected()
	log.Info("Deleted %d from userattributes", rs)

	// Delete user invites
	res, err = t.Exec("DELETE FROM userinvites WHERE owner_id = ?", userID)
	if err != nil {
		t.Rollback()
		log.Error("Unable to delete invites: %v", err)
		return err
	}
	rs, _ = res.RowsAffected()
	log.Info("Deleted %d from userinvites", rs)

	// Delete the user
	res, err = t.Exec("DELETE FROM users WHERE id = ?", userID)
	if err != nil {
		t.Rollback()
		log.Error("Unable to delete user: %v", err)
		return err
	}
	rs, _ = res.RowsAffected()
	log.Info("Deleted %d from users", rs)

	// Commit all changes to the database
	err = t.Commit()
	if err != nil {
		t.Rollback()
		log.Error("Unable to commit: %v", err)
		return err
	}

	// TODO: federate delete actor

	return nil
}

func (db *datastore) GetAPActorKeys(collectionID int64) ([]byte, []byte) {
	var pub, priv []byte
	err := db.QueryRow("SELECT public_key, private_key FROM collectionkeys WHERE collection_id = ?", collectionID).Scan(&pub, &priv)
	switch {
	case err == sql.ErrNoRows:
		// Generate keys
		pub, priv = activitypub.GenerateKeys()
		_, err = db.Exec("INSERT INTO collectionkeys (collection_id, public_key, private_key) VALUES (?, ?, ?)", collectionID, pub, priv)
		if err != nil {
			log.Error("Unable to INSERT new activitypub keypair: %v", err)
			return nil, nil
		}
	case err != nil:
		log.Error("Couldn't SELECT collectionkeys: %v", err)
		return nil, nil
	}

	return pub, priv
}

func (db *datastore) CreateUserInvite(id string, userID int64, maxUses int, expires *time.Time) error {
	_, err := db.Exec("INSERT INTO userinvites (id, owner_id, max_uses, created, expires, inactive) VALUES (?, ?, ?, "+db.now()+", ?, 0)", id, userID, maxUses, expires)
	return err
}

func (db *datastore) GetUserInvites(userID int64) (*[]Invite, error) {
	rows, err := db.Query("SELECT id, max_uses, created, expires, inactive FROM userinvites WHERE owner_id = ? ORDER BY created DESC", userID)
	if err != nil {
		log.Error("Failed selecting from userinvites: %v", err)
		return nil, impart.HTTPError{http.StatusInternalServerError, "Couldn't retrieve user invites."}
	}
	defer rows.Close()

	is := []Invite{}
	for rows.Next() {
		i := Invite{}
		err = rows.Scan(&i.ID, &i.MaxUses, &i.Created, &i.Expires, &i.Inactive)
		is = append(is, i)
	}
	return &is, nil
}

func (db *datastore) GetUserInvite(id string) (*Invite, error) {
	var i Invite
	err := db.QueryRow("SELECT id, max_uses, created, expires, inactive FROM userinvites WHERE id = ?", id).Scan(&i.ID, &i.MaxUses, &i.Created, &i.Expires, &i.Inactive)
	switch {
	case err == sql.ErrNoRows, db.isIgnorableError(err):
		return nil, impart.HTTPError{http.StatusNotFound, "Invite doesn't exist."}
	case err != nil:
		log.Error("Failed selecting invite: %v", err)
		return nil, err
	}

	return &i, nil
}

// IsUsersInvite returns true if the user with ID created the invite with code
// and an error other than sql no rows, if any. Will return false in the event
// of an error.
func (db *datastore) IsUsersInvite(code string, userID int64) (bool, error) {
	var id string
	err := db.QueryRow("SELECT id FROM userinvites WHERE id = ? AND owner_id = ?", code, userID).Scan(&id)
	if err != nil && err != sql.ErrNoRows {
		log.Error("Failed selecting invite: %v", err)
		return false, err
	}
	return id != "", nil
}

func (db *datastore) GetUsersInvitedCount(id string) int64 {
	var count int64
	err := db.QueryRow("SELECT COUNT(*) FROM usersinvited WHERE invite_id = ?", id).Scan(&count)
	switch {
	case err == sql.ErrNoRows:
		return 0
	case err != nil:
		log.Error("Failed selecting users invited count: %v", err)
		return 0
	}

	return count
}

func (db *datastore) CreateInvitedUser(inviteID string, userID int64) error {
	_, err := db.Exec("INSERT INTO usersinvited (invite_id, user_id) VALUES (?, ?)", inviteID, userID)
	return err
}

func (db *datastore) GetInstancePages() ([]*instanceContent, error) {
	return db.GetAllDynamicContent("page")
}

func (db *datastore) GetAllDynamicContent(t string) ([]*instanceContent, error) {
	where := ""
	params := []interface{}{}
	if t != "" {
		where = " WHERE content_type = ?"
		params = append(params, t)
	}
	rows, err := db.Query("SELECT id, title, content, updated, content_type FROM appcontent"+where, params...)
	if err != nil {
		log.Error("Failed selecting from appcontent: %v", err)
		return nil, impart.HTTPError{http.StatusInternalServerError, "Couldn't retrieve instance pages."}
	}
	defer rows.Close()

	pages := []*instanceContent{}
	for rows.Next() {
		c := &instanceContent{}
		err = rows.Scan(&c.ID, &c.Title, &c.Content, &c.Updated, &c.Type)
		if err != nil {
			log.Error("Failed scanning row: %v", err)
			break
		}
		pages = append(pages, c)
	}
	err = rows.Err()
	if err != nil {
		log.Error("Error after Next() on rows: %v", err)
	}

	return pages, nil
}

func (db *datastore) GetDynamicContent(id string) (*instanceContent, error) {
	c := &instanceContent{
		ID: id,
	}
	err := db.QueryRow("SELECT title, content, updated, content_type FROM appcontent WHERE id = ?", id).Scan(&c.Title, &c.Content, &c.Updated, &c.Type)
	switch {
	case err == sql.ErrNoRows:
		return nil, nil
	case err != nil:
		log.Error("Couldn't SELECT FROM appcontent for id '%s': %v", id, err)
		return nil, err
	}
	return c, nil
}

func (db *datastore) UpdateDynamicContent(id, title, content, contentType string) error {
	var err error
	if db.driverName == driverSQLite {
		_, err = db.Exec("INSERT OR REPLACE INTO appcontent (id, title, content, updated, content_type) VALUES (?, ?, ?, "+db.now()+", ?)", id, title, content, contentType)
	} else {
		_, err = db.Exec("INSERT INTO appcontent (id, title, content, updated, content_type) VALUES (?, ?, ?, "+db.now()+", ?) "+db.upsert("id")+" title = ?, content = ?, updated = "+db.now(), id, title, content, contentType, title, content)
	}
	if err != nil {
		log.Error("Unable to INSERT appcontent for '%s': %v", id, err)
	}
	return err
}

func (db *datastore) GetAllUsers(page uint) (*[]User, error) {
	limitStr := fmt.Sprintf("0, %d", adminUsersPerPage)
	if page > 1 {
		limitStr = fmt.Sprintf("%d, %d", (page-1)*adminUsersPerPage, adminUsersPerPage)
	}

	rows, err := db.Query("SELECT id, username, created, status FROM users ORDER BY created DESC LIMIT " + limitStr)
	if err != nil {
		log.Error("Failed selecting from users: %v", err)
		return nil, impart.HTTPError{http.StatusInternalServerError, "Couldn't retrieve all users."}
	}
	defer rows.Close()

	users := []User{}
	for rows.Next() {
		u := User{}
		err = rows.Scan(&u.ID, &u.Username, &u.Created, &u.Status)
		if err != nil {
			log.Error("Failed scanning GetAllUsers() row: %v", err)
			break
		}
		users = append(users, u)
	}
	return &users, nil
}

func (db *datastore) GetAllUsersCount() int64 {
	var count int64
	err := db.QueryRow("SELECT COUNT(*) FROM users").Scan(&count)
	switch {
	case err == sql.ErrNoRows:
		return 0
	case err != nil:
		log.Error("Failed selecting all users count: %v", err)
		return 0
	}

	return count
}

func (db *datastore) GetUserLastPostTime(id int64) (*time.Time, error) {
	var t time.Time
	err := db.QueryRow("SELECT created FROM posts WHERE owner_id = ? ORDER BY created DESC LIMIT 1", id).Scan(&t)
	switch {
	case err == sql.ErrNoRows:
		return nil, nil
	case err != nil:
		log.Error("Failed selecting last post time from posts: %v", err)
		return nil, err
	}
	return &t, nil
}

// SetUserStatus changes a user's status in the database. see Users.UserStatus
func (db *datastore) SetUserStatus(id int64, status UserStatus) error {
	_, err := db.Exec("UPDATE users SET status = ? WHERE id = ?", status, id)
	if err != nil {
		return fmt.Errorf("failed to update user status: %v", err)
	}
	return nil
}

func (db *datastore) GetCollectionLastPostTime(id int64) (*time.Time, error) {
	var t time.Time
	err := db.QueryRow("SELECT created FROM posts WHERE collection_id = ? ORDER BY created DESC LIMIT 1", id).Scan(&t)
	switch {
	case err == sql.ErrNoRows:
		return nil, nil
	case err != nil:
		log.Error("Failed selecting last post time from posts: %v", err)
		return nil, err
	}
	return &t, nil
}

func (db *datastore) GenerateOAuthState(ctx context.Context, provider string, clientID string, attachUser int64) (string, error) {
	state := store.Generate62RandomString(24)
<<<<<<< HEAD
	attachUserVal := sql.NullInt64{Valid: attachUser > 0, Int64: attachUser}
	_, err := db.ExecContext(ctx, "INSERT INTO oauth_client_states (state, provider, client_id, used, created_at, attach_user_id) VALUES (?, ?, ?, FALSE, NOW(), ?)", state, provider, clientID, attachUserVal)
=======
	_, err := db.ExecContext(ctx, "INSERT INTO oauth_client_states (state, provider, client_id, used, created_at) VALUES (?, ?, ?, FALSE, "+db.now()+")", state, provider, clientID)
>>>>>>> 75a9df82
	if err != nil {
		return "", fmt.Errorf("unable to record oauth client state: %w", err)
	}
	return state, nil
}

func (db *datastore) ValidateOAuthState(ctx context.Context, state string) (string, string, int64, error) {
	var provider string
	var clientID string
	var attachUserID sql.NullInt64
	err := wf_db.RunTransactionWithOptions(ctx, db.DB, &sql.TxOptions{}, func(ctx context.Context, tx *sql.Tx) error {
		err := tx.
			QueryRowContext(ctx, "SELECT provider, client_id, attach_user_id FROM oauth_client_states WHERE state = ? AND used = FALSE", state).
			Scan(&provider, &clientID, &attachUserID)
		if err != nil {
			return err
		}

		res, err := tx.ExecContext(ctx, "UPDATE oauth_client_states SET used = TRUE WHERE state = ?", state)
		if err != nil {
			return err
		}
		rowsAffected, err := res.RowsAffected()
		if err != nil {
			return err
		}
		if rowsAffected != 1 {
			return fmt.Errorf("state not found")
		}
		return nil
	})
	if err != nil {
		return "", "", 0, nil
	}
	return provider, clientID, attachUserID.Int64, nil
}

func (db *datastore) RecordRemoteUserID(ctx context.Context, localUserID int64, remoteUserID, provider, clientID, accessToken string) error {
	var err error
	if db.driverName == driverSQLite {
		_, err = db.ExecContext(ctx, "INSERT OR REPLACE INTO oauth_users (user_id, remote_user_id, provider, client_id, access_token) VALUES (?, ?, ?, ?, ?)", localUserID, remoteUserID, provider, clientID, accessToken)
	} else {
		_, err = db.ExecContext(ctx, "INSERT INTO oauth_users (user_id, remote_user_id, provider, client_id, access_token) VALUES (?, ?, ?, ?, ?) "+db.upsert("user")+" access_token = ?", localUserID, remoteUserID, provider, clientID, accessToken, accessToken)
	}
	if err != nil {
		log.Error("Unable to INSERT oauth_users for '%d': %v", localUserID, err)
	}
	return err
}

// GetIDForRemoteUser returns a user ID associated with a remote user ID.
func (db *datastore) GetIDForRemoteUser(ctx context.Context, remoteUserID, provider, clientID string) (int64, error) {
	var userID int64 = -1
	err := db.
		QueryRowContext(ctx, "SELECT user_id FROM oauth_users WHERE remote_user_id = ? AND provider = ? AND client_id = ?", remoteUserID, provider, clientID).
		Scan(&userID)
	// Not finding a record is OK.
	if err != nil && err != sql.ErrNoRows {
		return -1, err
	}
	return userID, nil
}

type oauthAccountInfo struct {
	Provider     string
	ClientID     string
	RemoteUserID string
}

func (db *datastore) GetOauthAccounts(ctx context.Context, userID int64) ([]oauthAccountInfo, error) {
	rows, err := db.QueryContext(ctx, "SELECT provider, client_id, remote_user_id FROM oauth_users WHERE user_id = ? ", userID)
	if err != nil {
		log.Error("Failed selecting from oauth_users: %v", err)
		return nil, impart.HTTPError{http.StatusInternalServerError, "Couldn't retrieve user oauth accounts."}
	}
	defer rows.Close()

	var records []oauthAccountInfo
	for rows.Next() {
		info := oauthAccountInfo{}
		err = rows.Scan(&info.Provider, &info.ClientID, &info.RemoteUserID)
		if err != nil {
			log.Error("Failed scanning GetAllUsers() row: %v", err)
			break
		}
		records = append(records, info)
	}
	return records, nil
}

// DatabaseInitialized returns whether or not the current datastore has been
// initialized with the correct schema.
// Currently, it checks to see if the `users` table exists.
func (db *datastore) DatabaseInitialized() bool {
	var dummy string
	var err error
	if db.driverName == driverSQLite {
		err = db.QueryRow("SELECT name FROM sqlite_master WHERE type = 'table' AND name = 'users'").Scan(&dummy)
	} else {
		err = db.QueryRow("SHOW TABLES LIKE 'users'").Scan(&dummy)
	}
	switch {
	case err == sql.ErrNoRows:
		return false
	case err != nil:
		log.Error("Couldn't SHOW TABLES: %v", err)
		return false
	}

	return true
}

func (db *datastore) RemoveOauth(ctx context.Context, userID int64, provider string, clientID string, remoteUserID string) error {
	_, err := db.ExecContext(ctx, `DELETE FROM oauth_users WHERE user_id = ? AND provider = ? AND client_id = ? AND remote_user_id = ?`, userID, provider, clientID, remoteUserID)
	return err
}

func stringLogln(log *string, s string, v ...interface{}) {
	*log += fmt.Sprintf(s+"\n", v...)
}

func handleFailedPostInsert(err error) error {
	log.Error("Couldn't insert into posts: %v", err)
	return err
}

func (db *datastore) GetProfilePageFromHandle(app *App, handle string) (string, error) {
	actorIRI := ""
	remoteUser, err := getRemoteUserFromHandle(app, handle)
	if err != nil {
		// can't find using handle in the table but the table may already have this user without
		// handle from a previous version
		// TODO: Make this determination. We should know whether a user exists without a handle, or doesn't exist at all
		actorIRI = RemoteLookup(handle)
		_, errRemoteUser := getRemoteUser(app, actorIRI)
		// if it exists then we need to update the handle
		if errRemoteUser == nil {
			_, err := app.db.Exec("UPDATE remoteusers SET handle = ? WHERE actor_id = ?", handle, actorIRI)
			if err != nil {
				log.Error("Can't update handle (" + handle + ") in database for user " + actorIRI)
			}
		} else {
			// this probably means we don't have the user in the table so let's try to insert it
			// here we need to ask the server for the inboxes
			remoteActor, err := activityserve.NewRemoteActor(actorIRI)
			if err != nil {
				log.Error("Couldn't fetch remote actor", err)
			}
			if debugging {
				log.Info("%s %s %s %s", actorIRI, remoteActor.GetInbox(), remoteActor.GetSharedInbox(), handle)
			}
			_, err = app.db.Exec("INSERT INTO remoteusers (actor_id, inbox, shared_inbox, handle) VALUES(?, ?, ?, ?)", actorIRI, remoteActor.GetInbox(), remoteActor.GetSharedInbox(), handle)
			if err != nil {
				log.Error("Can't insert remote user in database", err)
				return "", err
			}
		}
	} else {
		actorIRI = remoteUser.ActorID
	}
	return actorIRI, nil
}<|MERGE_RESOLUTION|>--- conflicted
+++ resolved
@@ -2514,12 +2514,8 @@
 
 func (db *datastore) GenerateOAuthState(ctx context.Context, provider string, clientID string, attachUser int64) (string, error) {
 	state := store.Generate62RandomString(24)
-<<<<<<< HEAD
 	attachUserVal := sql.NullInt64{Valid: attachUser > 0, Int64: attachUser}
-	_, err := db.ExecContext(ctx, "INSERT INTO oauth_client_states (state, provider, client_id, used, created_at, attach_user_id) VALUES (?, ?, ?, FALSE, NOW(), ?)", state, provider, clientID, attachUserVal)
-=======
-	_, err := db.ExecContext(ctx, "INSERT INTO oauth_client_states (state, provider, client_id, used, created_at) VALUES (?, ?, ?, FALSE, "+db.now()+")", state, provider, clientID)
->>>>>>> 75a9df82
+	_, err := db.ExecContext(ctx, "INSERT INTO oauth_client_states (state, provider, client_id, used, created_at, attach_user_id) VALUES (?, ?, ?, FALSE, "+db.now()+", ?)", state, provider, clientID, attachUserVal)
 	if err != nil {
 		return "", fmt.Errorf("unable to record oauth client state: %w", err)
 	}
